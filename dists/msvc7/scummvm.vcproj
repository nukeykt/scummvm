<?xml version="1.0" encoding="windows-1252"?>
<VisualStudioProject
	ProjectType="Visual C++"
	Version="7,00"
	Name="scummvm"
	ProjectGUID="{8434CB15-D08F-427D-9E6D-581AE5B28440}"
	Keyword="Win32Proj">
	<Platforms>
		<Platform
			Name="Win32"/>
	</Platforms>
	<Configurations>
		<Configuration
			Name="Debug|Win32"
			OutputDirectory="scummvm_Debug"
			IntermediateDirectory="scummvm_Debug"
			ConfigurationType="1"
			CharacterSet="2">
			<Tool
				Name="VCCLCompilerTool"
				AdditionalOptions="/wd4201 /wd4512 /wd4511 /wd4100 /wd4121 /wd4310 /wd4706 /wd4127 /wd4189 /wd4702"
				Optimization="0"
				InlineFunctionExpansion="0"
				AdditionalIncludeDirectories="../../;../../engines"
				PreprocessorDefinitions="WIN32;_DEBUG;_CONSOLE;USE_ZLIB;USE_MAD;USE_VORBIS;USE_MPEG2;USE_NASM;USE_MT32EMU;ENABLE_AGI;ENABLE_AGOS;ENABLE_CINE;ENABLE_CRUISE;ENABLE_DRASCULA;ENABLE_GOB;ENABLE_IGOR;ENABLE_KYRA;ENABLE_LURE;ENABLE_M4;ENABLE_MADE;ENABLE_PARALLACTION;ENABLE_QUEEN;ENABLE_SAGA;ENABLE_SCI;ENABLE_SCUMM;ENABLE_SKY;ENABLE_SWORD1;ENABLE_SWORD2;ENABLE_TOUCHE;ENABLE_SCUMM_7_8;ENABLE_HE;ENABLE_TINSEL;ENABLE_TUCKER;ENABLE_GROOVIE"
				MinimalRebuild="TRUE"
				ExceptionHandling="TRUE"
				BasicRuntimeChecks="3"
				RuntimeLibrary="1"
				BufferSecurityCheck="TRUE"
				EnableFunctionLevelLinking="TRUE"
				DisableLanguageExtensions="FALSE"
				ForceConformanceInForLoopScope="TRUE"
				RuntimeTypeInfo="TRUE"
				UsePrecompiledHeader="0"
				WarningLevel="4"
				WarnAsError="TRUE"
				SuppressStartupBanner="FALSE"
				Detect64BitPortabilityProblems="FALSE"
				DebugInformationFormat="4"/>
			<Tool
				Name="VCCustomBuildTool"/>
			<Tool
				Name="VCLinkerTool"
				AdditionalDependencies="winmm.lib sdl.lib zlib.lib libmad.lib vorbisfile_static.lib vorbis_static.lib ogg_static.lib libmpeg2.lib sword1_debug/sword1.lib sword2_debug/sword2.lib lure_debug/lure.lib cine_debug/cine.lib cruise_debug/cruise.lib igor_debug/igor.lib kyra_debug/kyra.lib gob_debug/gob.lib queen_debug/queen.lib saga_debug/saga.lib agi_debug/agi.lib scumm_debug/scumm.lib agos_debug/agos.lib drascula_debug/drascula.lib sky_debug/sky.lib sci_debug/sci.lib parallaction_debug/parallaction.lib m4_debug/m4.lib made_debug/made.lib tinsel_Debug/tinsel.lib tucker_Debug/tucker.lib groovie_Debug/groovie.lib"
				OutputFile="$(OutDir)/scummvm.exe"
				LinkIncremental="2"
				IgnoreDefaultLibraryNames="libc.lib;libcmt.lib"
				GenerateDebugInformation="TRUE"
				ProgramDatabaseFile="$(OutDir)/scummvm.pdb"
				SubSystem="1"
				EntryPointSymbol="WinMainCRTStartup"
				TargetMachine="1"/>
			<Tool
				Name="VCMIDLTool"/>
			<Tool
				Name="VCPostBuildEventTool"/>
			<Tool
				Name="VCPreBuildEventTool"/>
			<Tool
				Name="VCPreLinkEventTool"/>
			<Tool
				Name="VCResourceCompilerTool"/>
			<Tool
				Name="VCWebServiceProxyGeneratorTool"/>
		</Configuration>
		<Configuration
			Name="Release|Win32"
			OutputDirectory="scummvm_Release"
			IntermediateDirectory="scummvm_Release"
			ConfigurationType="1"
			CharacterSet="2"
			WholeProgramOptimization="TRUE">
			<Tool
				Name="VCCLCompilerTool"
				AdditionalOptions="/wd4201 /wd4512 /wd4511 /wd4100 /wd4121 /wd4310 /wd4706 /wd4127 /wd4189 /wd4702"
				Optimization="3"
				InlineFunctionExpansion="2"
				EnableIntrinsicFunctions="TRUE"
				FavorSizeOrSpeed="2"
				OmitFramePointers="TRUE"
				AdditionalIncludeDirectories="../../;../../engines"
				PreprocessorDefinitions="WIN32;NDEBUG;_CONSOLE;USE_ZLIB;USE_MAD;USE_VORBIS;USE_MPEG2;USE_MT32EMU;ENABLE_AGI;ENABLE_AGOS;ENABLE_CINE;ENABLE_CRUISE;ENABLE_DRASCULA;ENABLE_GOB;ENABLE_IGOR;ENABLE_KYRA;ENABLE_LURE;ENABLE_M4;ENABLE_MADE;ENABLE_PARALLACTION;ENABLE_QUEEN;ENABLE_SAGA;ENABLE_SCI;ENABLE_SCUMM;ENABLE_SKY;ENABLE_SWORD1;ENABLE_SWORD2;ENABLE_TOUCHE;ENABLE_SCUMM_7_8;ENABLE_HE;ENABLE_TINSEL;ENABLE_TUCKER;ENABLE_GROOVIE"
				StringPooling="TRUE"
				MinimalRebuild="FALSE"
				ExceptionHandling="TRUE"
				RuntimeLibrary="0"
				BufferSecurityCheck="FALSE"
				EnableFunctionLevelLinking="FALSE"
				DisableLanguageExtensions="FALSE"
				ForceConformanceInForLoopScope="TRUE"
				RuntimeTypeInfo="TRUE"
				UsePrecompiledHeader="0"
				WarningLevel="4"
				WarnAsError="TRUE"
				DebugInformationFormat="0"/>
			<Tool
				Name="VCCustomBuildTool"/>
			<Tool
				Name="VCLinkerTool"
				AdditionalDependencies="winmm.lib sdl.lib zlib.lib libmad.lib vorbisfile_static.lib vorbis_static.lib ogg_static.lib libmpeg2.lib saga_release/saga.lib agi_release/agi.lib sword1_release/sword1.lib sword2_release/sword2.lib lure_release/lure.lib cine_release/cine.lib cruise_release/cruise.lib igor_release/igor.lib kyra_release/kyra.lib gob_release/gob.lib queen_release/queen.lib scumm_release/scumm.lib agos_release/agos.lib sky_release/sky.lib sci_release/sci.lib drascula_release/drascula.lib parallaction_release/parallaction.lib m4_release/m4.lib made_release/made.lib tinsel_release/tinsel.lib tucker_release/tucker.lib groovie_release/groovie.lib"
				OutputFile="$(OutDir)/scummvm.exe"
				LinkIncremental="1"
				SuppressStartupBanner="TRUE"
				IgnoreDefaultLibraryNames="libc.lib"
				GenerateDebugInformation="FALSE"
				SubSystem="1"
				OptimizeReferences="2"
				EnableCOMDATFolding="2"
				EntryPointSymbol="WinMainCRTStartup"
				TargetMachine="1"/>
			<Tool
				Name="VCMIDLTool"/>
			<Tool
				Name="VCPostBuildEventTool"/>
			<Tool
				Name="VCPreBuildEventTool"/>
			<Tool
				Name="VCPreLinkEventTool"/>
			<Tool
				Name="VCResourceCompilerTool"/>
			<Tool
				Name="VCWebServiceProxyGeneratorTool"/>
		</Configuration>
	</Configurations>
	<Files>
		<Filter
			Name="base">
			<File
				RelativePath="..\..\base\commandLine.cpp">
			</File>
			<File
				RelativePath="..\..\base\commandLine.h">
			</File>
			<File
				RelativePath="..\..\base\internal_version.h">
			</File>
			<File
				RelativePath="..\..\base\main.cpp">
			</File>
			<File
				RelativePath="..\..\base\main.h">
			</File>
			<File
				RelativePath="..\..\base\plugins.cpp">
			</File>
			<File
				RelativePath="..\..\base\plugins.h">
			</File>
			<File
				RelativePath="..\..\base\version.cpp">
			</File>
			<File
				RelativePath="..\..\base\version.h">
			</File>
		</Filter>
		<Filter
			Name="common">
			<File
				RelativePath="..\..\common\algorithm.h">
			</File>
			<File
				RelativePath="..\..\common\archive.cpp">
			</File>
			<File
				RelativePath="..\..\common\archive.h">
			</File>
			<File
				RelativePath="..\..\common\array.h">
			</File>
			<File
				RelativePath="..\..\common\config-file.cpp">
			</File>
			<File
				RelativePath="..\..\common\config-file.h">
			</File>
			<File
				RelativePath="..\..\common\config-manager.cpp">
			</File>
			<File
				RelativePath="..\..\common\config-manager.h">
			</File>
			<File
				RelativePath="..\..\common\debug.cpp">
			</File>
			<File
				RelativePath="..\..\common\debug.h">
			</File>
			<File
				RelativePath="..\..\common\endian.h">
			</File>
			<File
				RelativePath="..\..\common\error.h">
			</File>
			<File
				RelativePath="..\..\common\events.h">
			</File>
			<File
				RelativePath="..\..\common\file.cpp">
			</File>
			<File
				RelativePath="..\..\common\file.h">
			</File>
			<File
				RelativePath="..\..\common\frac.h">
			</File>
			<File
				RelativePath="..\..\common\fs.cpp">
			</File>
			<File
				RelativePath="..\..\common\fs.h">
			</File>
			<File
				RelativePath="..\..\common\func.h">
			</File>
			<File
				RelativePath="..\..\common\hash-str.h">
			</File>
			<File
				RelativePath="..\..\common\hashmap.cpp">
			</File>
			<File
				RelativePath="..\..\common\hashmap.h">
			</File>
			<File
				RelativePath="..\..\common\iff_container.h">
			</File>
			<File
				RelativePath="..\..\common\keyboard.h">
			</File>
			<File
				RelativePath="..\..\common\list.h">
			</File>
			<File
				RelativePath="..\..\common\list_intern.h">
			</File>
			<File
				RelativePath="..\..\common\md5.cpp">
			</File>
			<File
				RelativePath="..\..\common\md5.h">
			</File>
			<File
				RelativePath="..\..\common\memorypool.cpp">
			</File>
			<File
				RelativePath="..\..\common\memorypool.h">
			</File>
			<File
				RelativePath="..\..\common\mutex.cpp">
			</File>
			<File
				RelativePath="..\..\common\mutex.h">
			</File>
			<File
				RelativePath="..\..\common\noncopyable.h">
			</File>
			<File
				RelativePath="..\..\common\pack-end.h">
			</File>
			<File
				RelativePath="..\..\common\pack-start.h">
			</File>
			<File
				RelativePath="..\..\common\ptr.h">
			</File>
			<File
				RelativePath="..\..\common\queue.h">
			</File>
			<File
				RelativePath="..\..\common\rect.h">
			</File>
			<File
				RelativePath="..\..\common\savefile.h">
			</File>
			<File
				RelativePath="..\..\common\scummsys.h">
			</File>
			<File
				RelativePath="..\..\common\serializer.h">
			</File>
			<File
				RelativePath="..\..\common\singleton.h">
			</File>
			<File
				RelativePath="..\..\common\stack.h">
			</File>
			<File
				RelativePath="..\..\common\str.cpp">
			</File>
			<File
				RelativePath="..\..\common\str.h">
			</File>
			<File
				RelativePath="..\..\common\stream.cpp">
			</File>
			<File
				RelativePath="..\..\common\stream.h">
			</File>
			<File
				RelativePath="..\..\common\system.cpp">
			</File>
			<File
				RelativePath="..\..\common\system.h">
			</File>
			<File
				RelativePath="..\..\common\timer.h">
			</File>
			<File
				RelativePath="..\..\common\unarj.cpp">
			</File>
			<File
				RelativePath="..\..\common\unarj.h">
			</File>
			<File
				RelativePath="..\..\common\unzip.cpp">
			</File>
			<File
				RelativePath="..\..\common\unzip.h">
			</File>
			<File
				RelativePath="..\..\common\util.cpp">
			</File>
			<File
				RelativePath="..\..\common\util.h">
			</File>
			<File
				RelativePath="..\..\common\xmlparser.cpp">
			</File>
			<File
				RelativePath="..\..\common\xmlparser.h">
			</File>
			<File
				RelativePath="..\..\common\zlib.cpp">
			</File>
			<File
				RelativePath="..\..\common\zlib.h">
			</File>
		</Filter>
		<Filter
			Name="sound">
			<File
				RelativePath="..\..\sound\adpcm.cpp">
			</File>
			<File
				RelativePath="..\..\sound\adpcm.h">
			</File>
			<File
				RelativePath="..\..\sound\aiff.cpp">
			</File>
			<File
				RelativePath="..\..\sound\aiff.h">
			</File>
			<File
				RelativePath="..\..\sound\audiocd.cpp">
			</File>
			<File
				RelativePath="..\..\sound\audiocd.h">
			</File>
			<File
				RelativePath="..\..\sound\audiostream.cpp">
			</File>
			<File
				RelativePath="..\..\sound\audiostream.h">
			</File>
			<File
				RelativePath="..\..\sound\flac.cpp">
			</File>
			<File
				RelativePath="..\..\sound\flac.h">
			</File>
			<File
				RelativePath="..\..\sound\fmopl.cpp">
			</File>
			<File
				RelativePath="..\..\sound\fmopl.h">
			</File>
			<File
				RelativePath="..\..\sound\iff.cpp">
				<FileConfiguration
					Name="Debug|Win32">
					<Tool
						Name="VCCLCompilerTool"
						ObjectFile="$(IntDir)\$(InputName)1.obj"
						XMLDocumentationFileName="$(IntDir)\$(InputName)1.xdc"/>
				</FileConfiguration>
				<FileConfiguration
					Name="Release|Win32">
					<Tool
						Name="VCCLCompilerTool"
						ObjectFile="$(IntDir)\$(InputName)1.obj"
						XMLDocumentationFileName="$(IntDir)\$(InputName)1.xdc"/>
				</FileConfiguration>
			</File>
			<File
				RelativePath="..\..\sound\iff.h">
			</File>
			<File
				RelativePath="..\..\sound\mididrv.cpp">
			</File>
			<File
				RelativePath="..\..\sound\mididrv.h">
			</File>
			<File
				RelativePath="..\..\sound\midiparser.cpp">
			</File>
			<File
				RelativePath="..\..\sound\midiparser.h">
			</File>
			<File
				RelativePath="..\..\sound\midiparser_smf.cpp">
			</File>
			<File
				RelativePath="..\..\sound\midiparser_xmidi.cpp">
			</File>
			<File
				RelativePath="..\..\sound\mixer.cpp">
			</File>
			<File
				RelativePath="..\..\sound\mixer.h">
			</File>
			<File
				RelativePath="..\..\sound\mixer_intern.h">
			</File>
			<File
				RelativePath="..\..\sound\mp3.cpp">
			</File>
			<File
				RelativePath="..\..\sound\mp3.h">
			</File>
			<File
				RelativePath="..\..\sound\mpu401.cpp">
			</File>
			<File
				RelativePath="..\..\sound\mpu401.h">
			</File>
			<File
				RelativePath="..\..\sound\musicplugin.cpp">
			</File>
			<File
				RelativePath="..\..\sound\musicplugin.h">
			</File>
			<File
				RelativePath="..\..\sound\null.cpp">
			</File>
			<File
				RelativePath="..\..\sound\rate.cpp">
			</File>
			<File
				RelativePath="..\..\sound\rate.h">
			</File>
			<File
				RelativePath="..\..\sound\shorten.cpp">
			</File>
			<File
				RelativePath="..\..\sound\shorten.h">
			</File>
			<File
				RelativePath="..\..\sound\timestamp.cpp">
			</File>
			<File
				RelativePath="..\..\sound\timestamp.h">
			</File>
			<File
				RelativePath="..\..\sound\vag.cpp">
			</File>
			<File
				RelativePath="..\..\sound\vag.h">
			</File>
			<File
				RelativePath="..\..\sound\voc.cpp">
			</File>
			<File
				RelativePath="..\..\sound\voc.h">
			</File>
			<File
				RelativePath="..\..\sound\vorbis.cpp">
			</File>
			<File
				RelativePath="..\..\sound\vorbis.h">
			</File>
			<File
				RelativePath="..\..\sound\wave.cpp">
			</File>
			<File
				RelativePath="..\..\sound\wave.h">
			</File>
			<Filter
				Name="softhsynth">
				<File
					RelativePath="..\..\sound\softsynth\adlib.cpp">
					<FileConfiguration
						Name="Debug|Win32">
						<Tool
							Name="VCCLCompilerTool"
							ObjectFile="$(IntDir)/$(InputName)1.obj"
							XMLDocumentationFileName="$(IntDir)/$(InputName)1.xdc"/>
					</FileConfiguration>
					<FileConfiguration
						Name="Release|Win32">
						<Tool
							Name="VCCLCompilerTool"
							ObjectFile="$(IntDir)/$(InputName)1.obj"
							XMLDocumentationFileName="$(IntDir)/$(InputName)1.xdc"/>
					</FileConfiguration>
				</File>
				<File
					RelativePath="..\..\sound\softsynth\emumidi.h">
				</File>
				<File
					RelativePath="..\..\sound\softsynth\fluidsynth.cpp">
				</File>
				<File
					RelativePath="..\..\sound\softsynth\mt32.cpp">
					<FileConfiguration
						Name="Debug|Win32">
						<Tool
							Name="VCCLCompilerTool"
							ObjectFile="$(IntDir)/$(InputName)1.obj"
							XMLDocumentationFileName="$(IntDir)/$(InputName)1.xdc"/>
					</FileConfiguration>
					<FileConfiguration
						Name="Release|Win32">
						<Tool
							Name="VCCLCompilerTool"
							ObjectFile="$(IntDir)/$(InputName)1.obj"
							XMLDocumentationFileName="$(IntDir)/$(InputName)1.xdc"/>
					</FileConfiguration>
				</File>
				<File
					RelativePath="..\..\sound\softsynth\pcspk.cpp">
				</File>
				<File
					RelativePath="..\..\sound\softsynth\pcspk.h">
				</File>
				<File
					RelativePath="..\..\sound\softsynth\ym2612.cpp">
					<FileConfiguration
						Name="Debug|Win32">
						<Tool
							Name="VCCLCompilerTool"
							ObjectFile="$(IntDir)/$(InputName)1.obj"
							XMLDocumentationFileName="$(IntDir)/$(InputName)1.xdc"/>
					</FileConfiguration>
					<FileConfiguration
						Name="Release|Win32">
						<Tool
							Name="VCCLCompilerTool"
							ObjectFile="$(IntDir)/$(InputName)1.obj"
							XMLDocumentationFileName="$(IntDir)/$(InputName)1.xdc"/>
					</FileConfiguration>
				</File>
				<File
					RelativePath="..\..\sound\softsynth\ym2612.h">
				</File>
				<Filter
					Name="mt32">
					<File
						RelativePath="..\..\sound\softsynth\mt32\freeverb.cpp">
					</File>
					<File
						RelativePath="..\..\sound\softsynth\mt32\freeverb.h">
					</File>
					<File
						RelativePath="..\..\sound\softsynth\mt32\i386.cpp">
					</File>
					<File
						RelativePath="..\..\sound\softsynth\mt32\i386.h">
					</File>
					<File
						RelativePath="..\..\sound\softsynth\mt32\mt32_file.cpp">
					</File>
					<File
						RelativePath="..\..\sound\softsynth\mt32\mt32_file.h">
					</File>
					<File
						RelativePath="..\..\sound\softsynth\mt32\mt32emu.h">
					</File>
					<File
						RelativePath="..\..\sound\softsynth\mt32\part.cpp">
					</File>
					<File
						RelativePath="..\..\sound\softsynth\mt32\part.h">
					</File>
					<File
						RelativePath="..\..\sound\softsynth\mt32\partial.cpp">
					</File>
					<File
						RelativePath="..\..\sound\softsynth\mt32\partial.h">
					</File>
					<File
						RelativePath="..\..\sound\softsynth\mt32\partialManager.cpp">
					</File>
					<File
						RelativePath="..\..\sound\softsynth\mt32\partialManager.h">
					</File>
					<File
						RelativePath="..\..\sound\softsynth\mt32\structures.h">
					</File>
					<File
						RelativePath="..\..\sound\softsynth\mt32\synth.cpp">
					</File>
					<File
						RelativePath="..\..\sound\softsynth\mt32\synth.h">
					</File>
					<File
						RelativePath="..\..\sound\softsynth\mt32\tables.cpp">
					</File>
					<File
						RelativePath="..\..\sound\softsynth\mt32\tables.h">
					</File>
				</Filter>
				<Filter
					Name="opl">
					<File
						RelativePath="..\..\sound\softsynth\opl\dosbox.cpp">
					</File>
					<File
						RelativePath="..\..\sound\softsynth\opl\dosbox.h">
					</File>
					<File
						RelativePath="..\..\sound\softsynth\opl\mame.cpp">
					</File>
					<File
						RelativePath="..\..\sound\softsynth\opl\mame.h">
					</File>
					<File
						RelativePath="..\..\sound\softsynth\opl\opl_impl.h">
					</File>
					<File
						RelativePath="..\..\sound\softsynth\opl\opl_inc.h">
					</File>
				</Filter>
			</Filter>
			<Filter
				Name="mods">
				<File
					RelativePath="..\..\sound\mods\infogrames.cpp">
				</File>
				<File
					RelativePath="..\..\sound\mods\infogrames.h">
				</File>
				<File
					RelativePath="..\..\sound\mods\module.cpp">
				</File>
				<File
					RelativePath="..\..\sound\mods\module.h">
				</File>
				<File
					RelativePath="..\..\sound\mods\paula.cpp">
				</File>
				<File
					RelativePath="..\..\sound\mods\paula.h">
				</File>
				<File
					RelativePath="..\..\sound\mods\protracker.cpp">
				</File>
				<File
					RelativePath="..\..\sound\mods\protracker.h">
				</File>
				<File
					RelativePath="..\..\sound\mods\rjp1.cpp">
				</File>
				<File
					RelativePath="..\..\sound\mods\rjp1.h">
				</File>
				<File
					RelativePath="..\..\sound\mods\soundfx.cpp">
				</File>
				<File
					RelativePath="..\..\sound\mods\soundfx.h">
				</File>
			</Filter>
		</Filter>
		<Filter
			Name="txt">
			<File
				RelativePath="..\..\COPYING">
			</File>
			<File
				RelativePath="..\..\NEWS">
			</File>
			<File
				RelativePath="..\..\README">
			</File>
			<File
				RelativePath="..\..\TODO">
			</File>
		</Filter>
		<Filter
			Name="rsc"
			Filter="rc;ico;cur;bmp;dlg;rc2;rct;bin;rgs;gif;jpg;jpeg;jpe">
			<File
				RelativePath="..\..\icons\scummvm.ico">
			</File>
			<File
				RelativePath="..\..\dists\scummvm.rc">
			</File>
		</Filter>
		<Filter
			Name="backends">
			<File
				RelativePath="..\..\backends\base-backend.cpp">
			</File>
			<File
				RelativePath="..\..\backends\base-backend.h">
			</File>
			<Filter
				Name="sdl">
				<File
					RelativePath="..\..\backends\platform\sdl\events.cpp">
				</File>
				<File
					RelativePath="..\..\backends\platform\sdl\graphics.cpp">
				</File>
				<File
					RelativePath="..\..\backends\platform\sdl\hardwarekeys.cpp">
				</File>
				<File
					RelativePath="..\..\backends\platform\sdl\main.cpp">
					<FileConfiguration
						Name="Debug|Win32">
						<Tool
							Name="VCCLCompilerTool"
							ObjectFile="$(IntDir)\$(InputName)1.obj"
							XMLDocumentationFileName="$(IntDir)\$(InputName)1.xdc"/>
					</FileConfiguration>
					<FileConfiguration
						Name="Release|Win32">
						<Tool
							Name="VCCLCompilerTool"
							ObjectFile="$(IntDir)\$(InputName)1.obj"
							XMLDocumentationFileName="$(IntDir)\$(InputName)1.xdc"/>
					</FileConfiguration>
				</File>
				<File
					RelativePath="..\..\backends\platform\sdl\sdl.cpp">
				</File>
				<File
					RelativePath="..\..\backends\platform\sdl\sdl.h">
				</File>
			</Filter>
			<Filter
				Name="fs">
				<File
					RelativePath="..\..\backends\fs\abstract-fs.cpp">
				</File>
				<File
					RelativePath="..\..\backends\fs\abstract-fs.h">
				</File>
				<File
					RelativePath="..\..\backends\fs\fs-factory.h">
				</File>
				<File
					RelativePath="..\..\backends\fs\stdiostream.cpp">
				</File>
				<File
					RelativePath="..\..\backends\fs\stdiostream.h">
				</File>
				<Filter
					Name="windows">
					<File
						RelativePath="..\..\backends\fs\windows\windows-fs-factory.cpp">
					</File>
					<File
						RelativePath="..\..\backends\fs\windows\windows-fs-factory.h">
					</File>
				</Filter>
			</Filter>
			<Filter
				Name="midi">
				<File
					RelativePath="..\..\backends\midi\windows.cpp">
				</File>
			</Filter>
			<Filter
				Name="timer">
				<File
					RelativePath="..\..\backends\timer\default\default-timer.cpp">
				</File>
				<File
					RelativePath="..\..\backends\timer\default\default-timer.h">
				</File>
			</Filter>
			<Filter
				Name="saves">
				<File
					RelativePath="..\..\backends\saves\default\default-saves.cpp">
				</File>
				<File
					RelativePath="..\..\backends\saves\default\default-saves.h">
				</File>
				<File
					RelativePath="..\..\backends\saves\savefile.cpp">
				</File>
			</Filter>
			<Filter
				Name="events">
				<Filter
					Name="default">
					<File
						RelativePath="..\..\backends\events\default\default-events.cpp">
					</File>
					<File
						RelativePath="..\..\backends\events\default\default-events.h">
					</File>
				</Filter>
			</Filter>
			<Filter
				Name="keymapper">
				<File
					RelativePath="..\..\backends\keymapper\action.cpp">
				</File>
				<File
					RelativePath="..\..\backends\keymapper\action.h">
				</File>
				<File
					RelativePath="..\..\backends\keymapper\hardware-key.h">
				</File>
				<File
					RelativePath="..\..\backends\keymapper\keymap.cpp">
				</File>
				<File
					RelativePath="..\..\backends\keymapper\keymap.h">
				</File>
				<File
					RelativePath="..\..\backends\keymapper\keymapper.cpp">
				</File>
				<File
					RelativePath="..\..\backends\keymapper\keymapper.h">
				</File>
				<File
					RelativePath="..\..\backends\keymapper\remap-dialog.cpp">
				</File>
				<File
					RelativePath="..\..\backends\keymapper\remap-dialog.h">
				</File>
				<File
					RelativePath="..\..\backends\keymapper\types.h">
				</File>
			</Filter>
			<Filter
				Name="vkeybd">
				<File
					RelativePath="..\..\backends\vkeybd\image-map.cpp">
				</File>
				<File
					RelativePath="..\..\backends\vkeybd\image-map.h">
				</File>
				<File
					RelativePath="..\..\backends\vkeybd\keycode-descriptions.h">
				</File>
				<File
					RelativePath="..\..\backends\vkeybd\polygon.cpp">
				</File>
				<File
					RelativePath="..\..\backends\vkeybd\polygon.h">
				</File>
				<File
					RelativePath="..\..\backends\vkeybd\virtual-keyboard-gui.cpp">
				</File>
				<File
					RelativePath="..\..\backends\vkeybd\virtual-keyboard-gui.h">
				</File>
				<File
					RelativePath="..\..\backends\vkeybd\virtual-keyboard-parser.cpp">
				</File>
				<File
					RelativePath="..\..\backends\vkeybd\virtual-keyboard-parser.h">
				</File>
				<File
					RelativePath="..\..\backends\vkeybd\virtual-keyboard.cpp">
				</File>
				<File
					RelativePath="..\..\backends\vkeybd\virtual-keyboard.h">
				</File>
			</Filter>
		</Filter>
		<Filter
			Name="gui">
			<File
				RelativePath="..\..\gui\about.cpp">
			</File>
			<File
				RelativePath="..\..\gui\about.h">
			</File>
			<File
				RelativePath="..\..\gui\browser.cpp">
			</File>
			<File
				RelativePath="..\..\gui\browser.h">
			</File>
			<File
				RelativePath="..\..\gui\chooser.cpp">
			</File>
			<File
				RelativePath="..\..\gui\chooser.h">
			</File>
			<File
				RelativePath="..\..\gui\console.cpp">
			</File>
			<File
				RelativePath="..\..\gui\console.h">
			</File>
			<File
				RelativePath="..\..\gui\credits.h">
			</File>
			<File
				RelativePath="..\..\gui\debugger.cpp">
			</File>
			<File
				RelativePath="..\..\gui\debugger.h">
			</File>
			<File
				RelativePath="..\..\gui\dialog.cpp">
			</File>
			<File
				RelativePath="..\..\gui\dialog.h">
			</File>
			<File
				RelativePath="..\..\gui\editable.cpp">
			</File>
			<File
				RelativePath="..\..\gui\editable.h">
			</File>
			<File
				RelativePath="..\..\gui\EditTextWidget.cpp">
			</File>
			<File
				RelativePath="..\..\gui\EditTextWidget.h">
			</File>
			<File
				RelativePath="..\..\gui\GuiManager.cpp">
			</File>
			<File
				RelativePath="..\..\gui\GuiManager.h">
			</File>
			<File
				RelativePath="..\..\gui\Key.cpp">
			</File>
			<File
				RelativePath="..\..\gui\Key.h">
			</File>
			<File
				RelativePath="..\..\gui\launcher.cpp">
			</File>
			<File
				RelativePath="..\..\gui\launcher.h">
			</File>
			<File
				RelativePath="..\..\gui\ListWidget.cpp">
			</File>
			<File
				RelativePath="..\..\gui\ListWidget.h">
			</File>
			<File
				RelativePath="..\..\gui\massadd.cpp">
			</File>
			<File
				RelativePath="..\..\gui\massadd.h">
			</File>
			<File
				RelativePath="..\..\gui\message.cpp">
			</File>
			<File
				RelativePath="..\..\gui\message.h">
			</File>
			<File
				RelativePath="..\..\gui\object.cpp">
			</File>
			<File
				RelativePath="..\..\gui\object.h">
			</File>
			<File
				RelativePath="..\..\gui\options.cpp">
			</File>
			<File
				RelativePath="..\..\gui\options.h">
			</File>
			<File
				RelativePath="..\..\gui\PopUpWidget.cpp">
			</File>
			<File
				RelativePath="..\..\gui\PopUpWidget.h">
			</File>
			<File
				RelativePath="..\..\gui\saveload.cpp">
			</File>
			<File
				RelativePath="..\..\gui\saveload.h">
			</File>
			<File
				RelativePath="..\..\gui\ScrollBarWidget.cpp">
			</File>
			<File
				RelativePath="..\..\gui\ScrollBarWidget.h">
			</File>
			<File
				RelativePath="..\..\gui\TabWidget.cpp">
			</File>
			<File
				RelativePath="..\..\gui\TabWidget.h">
			</File>
			<File
				RelativePath="..\..\gui\themebrowser.cpp">
			</File>
			<File
				RelativePath="..\..\gui\themebrowser.h">
			</File>
			<File
				RelativePath="..\..\gui\ThemeEngine.cpp">
			</File>
			<File
				RelativePath="..\..\gui\ThemeEngine.h">
			</File>
			<File
				RelativePath="..\..\gui\ThemeEval.cpp">
			</File>
			<File
				RelativePath="..\..\gui\ThemeLayout.cpp">
			</File>
			<File
				RelativePath="..\..\gui\ThemeLayout.h">
			</File>
			<File
				RelativePath="..\..\gui\ThemeParser.cpp">
			</File>
			<File
				RelativePath="..\..\gui\ThemeParser.h">
				<FileConfiguration
					Name="Debug|Win32">
					<Tool
						Name="VCCustomBuildTool"/>
				</FileConfiguration>
			</File>
			<File
				RelativePath="..\..\gui\widget.cpp">
			</File>
			<File
				RelativePath="..\..\gui\widget.h">
			</File>
		</Filter>
		<Filter
			Name="graphics">
			<File
				RelativePath="..\..\graphics\colormasks.h">
			</File>
			<File
				RelativePath="..\..\graphics\conversion.cpp">
			</File>
			<File
				RelativePath="..\..\graphics\conversion.h">
			</File>
			<File
				RelativePath="..\..\graphics\cursorman.cpp">
			</File>
			<File
				RelativePath="..\..\graphics\cursorman.h">
			</File>
			<File
				RelativePath="..\..\graphics\dither.cpp">
			</File>
			<File
				RelativePath="..\..\graphics\dither.h">
			</File>
			<File
				RelativePath="..\..\graphics\font.cpp">
			</File>
			<File
				RelativePath="..\..\graphics\font.h">
			</File>
			<File
				RelativePath="..\..\graphics\fontman.cpp">
			</File>
			<File
				RelativePath="..\..\graphics\fontman.h">
			</File>
			<File
				RelativePath="..\..\graphics\iff.cpp">
			</File>
			<File
				RelativePath="..\..\graphics\iff.h">
			</File>
			<File
				RelativePath="..\..\graphics\imagedec.cpp">
			</File>
			<File
				RelativePath="..\..\graphics\imagedec.h">
			</File>
			<File
<<<<<<< HEAD
				RelativePath="..\..\graphics\jpeg.cpp">
			</File>
			<File
				RelativePath="..\..\graphics\jpeg.h">
=======
				RelativePath="..\..\graphics\pixelformat.h">
>>>>>>> df9570cb
			</File>
			<File
				RelativePath="..\..\graphics\primitives.cpp">
			</File>
			<File
				RelativePath="..\..\graphics\primitives.h">
			</File>
			<File
				RelativePath="..\..\graphics\scaler.cpp">
			</File>
			<File
				RelativePath="..\..\graphics\scaler.h">
			</File>
			<File
				RelativePath="..\..\graphics\surface.cpp">
			</File>
			<File
				RelativePath="..\..\graphics\surface.h">
			</File>
			<File
				RelativePath="..\..\graphics\thumbnail.cpp">
			</File>
			<File
				RelativePath="..\..\graphics\thumbnail.h">
			</File>
			<File
				RelativePath="..\..\graphics\VectorRenderer.cpp">
			</File>
			<File
				RelativePath="..\..\graphics\VectorRenderer.h">
			</File>
			<File
				RelativePath="..\..\graphics\VectorRendererSpec.cpp">
			</File>
			<File
				RelativePath="..\..\graphics\VectorRendererSpec.h">
			</File>
			<Filter
				Name="scaler">
				<File
					RelativePath="..\..\graphics\scaler\2xsai.cpp">
				</File>
				<File
					RelativePath="..\..\graphics\scaler\aspect.cpp">
				</File>
				<File
					RelativePath="..\..\graphics\scaler\hq2x.cpp">
				</File>
				<File
					RelativePath="..\..\graphics\scaler\hq2x.h">
				</File>
				<File
					RelativePath="..\..\graphics\scaler\hq2x_i386.asm">
					<FileConfiguration
						Name="Debug|Win32">
						<Tool
							Name="VCCustomBuildTool"
							CommandLine="nasm.exe -f win32 -g -o &quot;$(OutDir)\$(InputName).obj&quot; &quot;$(InputPath)&quot;&#x0D;&#x0A;"
							Outputs="$(OutDir)\$(InputName).obj"/>
					</FileConfiguration>
					<FileConfiguration
						Name="Release|Win32">
						<Tool
							Name="VCCustomBuildTool"
							CommandLine="nasm.exe  -f win32 -o &quot;$(OutDir)\$(InputName).obj&quot; &quot;$(InputPath)&quot;&#x0D;&#x0A;"
							Outputs="$(OutDir)\$(InputName).obj"/>
					</FileConfiguration>
				</File>
				<File
					RelativePath="..\..\graphics\scaler\hq3x.cpp">
				</File>
				<File
					RelativePath="..\..\graphics\scaler\hq3x.h">
				</File>
				<File
					RelativePath="..\..\graphics\scaler\hq3x_i386.asm">
					<FileConfiguration
						Name="Debug|Win32">
						<Tool
							Name="VCCustomBuildTool"
							CommandLine="nasm.exe -f win32 -g -o &quot;$(OutDir)\$(InputName).obj&quot; &quot;$(InputPath)&quot;&#x0D;&#x0A;"
							Outputs="$(OutDir)\$(InputName).obj"/>
					</FileConfiguration>
					<FileConfiguration
						Name="Release|Win32">
						<Tool
							Name="VCCustomBuildTool"
							CommandLine="nasm.exe -f win32 -o &quot;$(OutDir)\$(InputName).obj&quot; &quot;$(InputPath)&quot;&#x0D;&#x0A;"
							Outputs="$(OutDir)\$(InputName).obj"/>
					</FileConfiguration>
				</File>
				<File
					RelativePath="..\..\graphics\scaler\intern.h">
				</File>
				<File
					RelativePath="..\..\graphics\scaler\scale2x.cpp">
				</File>
				<File
					RelativePath="..\..\graphics\scaler\scale2x.h">
				</File>
				<File
					RelativePath="..\..\graphics\scaler\scale3x.cpp">
				</File>
				<File
					RelativePath="..\..\graphics\scaler\scale3x.h">
				</File>
				<File
					RelativePath="..\..\graphics\scaler\scalebit.cpp">
				</File>
				<File
					RelativePath="..\..\graphics\scaler\scalebit.h">
				</File>
				<File
					RelativePath="..\..\graphics\scaler\thumbnail_intern.cpp">
				</File>
			</Filter>
			<Filter
				Name="fonts">
				<File
					RelativePath="..\..\graphics\fonts\consolefont.cpp">
				</File>
				<File
					RelativePath="..\..\graphics\fonts\newfont.cpp">
				</File>
				<File
					RelativePath="..\..\graphics\fonts\newfont_big.cpp">
				</File>
				<File
					RelativePath="..\..\graphics\fonts\scummfont.cpp">
				</File>
			</Filter>
			<Filter
				Name="video">
				<File
					RelativePath="..\..\graphics\video\dxa_decoder.cpp">
				</File>
				<File
					RelativePath="..\..\graphics\video\dxa_decoder.h">
				</File>
				<File
					RelativePath="..\..\graphics\video\flic_decoder.cpp">
				</File>
				<File
					RelativePath="..\..\graphics\video\flic_decoder.h">
				</File>
				<File
					RelativePath="..\..\graphics\video\mpeg_player.cpp">
				</File>
				<File
					RelativePath="..\..\graphics\video\mpeg_player.h">
				</File>
				<File
					RelativePath="..\..\graphics\video\smk_decoder.cpp">
				</File>
				<File
					RelativePath="..\..\graphics\video\smk_decoder.h">
				</File>
				<File
					RelativePath="..\..\graphics\video\video_player.cpp">
				</File>
				<File
					RelativePath="..\..\graphics\video\video_player.h">
				</File>
				<Filter
					Name="coktelvideo">
					<File
						RelativePath="..\..\graphics\video\coktelvideo\coktelvideo.cpp">
					</File>
					<File
						RelativePath="..\..\graphics\video\coktelvideo\coktelvideo.h">
					</File>
					<File
						RelativePath="..\..\graphics\video\coktelvideo\indeo3.cpp">
					</File>
					<File
						RelativePath="..\..\graphics\video\coktelvideo\indeo3.h">
					</File>
					<File
						RelativePath="..\..\graphics\video\coktelvideo\indeo3data.h">
					</File>
				</Filter>
			</Filter>
		</Filter>
		<Filter
			Name="engines">
			<File
				RelativePath="..\..\engines\advancedDetector.cpp">
			</File>
			<File
				RelativePath="..\..\engines\advancedDetector.h">
			</File>
			<File
				RelativePath="..\..\engines\dialogs.cpp">
			</File>
			<File
				RelativePath="..\..\engines\dialogs.h">
			</File>
			<File
				RelativePath="..\..\engines\engine.cpp">
			</File>
			<File
				RelativePath="..\..\engines\engine.h">
			</File>
			<File
				RelativePath="..\..\engines\game.cpp">
			</File>
			<File
				RelativePath="..\..\engines\game.h">
			</File>
			<File
				RelativePath="..\..\engines\metaengine.h">
			</File>
		</Filter>
	</Files>
	<Globals>
	</Globals>
</VisualStudioProject><|MERGE_RESOLUTION|>--- conflicted
+++ resolved
@@ -1088,14 +1088,13 @@
 				RelativePath="..\..\graphics\imagedec.h">
 			</File>
 			<File
-<<<<<<< HEAD
 				RelativePath="..\..\graphics\jpeg.cpp">
 			</File>
 			<File
 				RelativePath="..\..\graphics\jpeg.h">
-=======
+			</File>
+			<File
 				RelativePath="..\..\graphics\pixelformat.h">
->>>>>>> df9570cb
 			</File>
 			<File
 				RelativePath="..\..\graphics\primitives.cpp">
