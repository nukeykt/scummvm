--- conflicted
+++ resolved
@@ -331,27 +331,15 @@
 
 	gfx_tex_flush_palette(&_texGame);
 
-	s = colors;
-	d = _cursorPalette;
-
-	for (uint i = 0; i < num; ++i) {
+	for (uint i = 0; i < num; ++i, s += 3) {
 		d[start + i] = Graphics::ARGBToColor<Graphics::ColorMasks<3444> >(0xff, s[0], s[1], s[2]);
-		s += 4;
 	}
 
 	if (_cursorPaletteDisabled) {
 		assert(_texMouse.palette);
 
-<<<<<<< HEAD
-		s = colors;
-		d = _texMouse.palette;
-
-		for (uint i = 0; i < num; ++i, s += 3)
-			d[start + i] = Graphics::ARGBToColor<Graphics::ColorMasks<3444> >(0xff, s[0], s[1], s[2]);
-=======
 		memcpy((u8 *)_texMouse.palette + start * 2,
 			(u8 *)_cursorPalette + start * 2, num * 2);
->>>>>>> 369db4fd
 
 		_cursorPaletteDirty = true;
 	}
