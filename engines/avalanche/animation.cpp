--- conflicted
+++ resolved
@@ -172,19 +172,11 @@
  * @remarks	Originally called 'collision_check'
  */
 bool AnimationType::checkCollision() {
-<<<<<<< HEAD
-	for (int16 i = 0; i < _anim->kSpriteNumbMax; i++) {
+	for (byte i = 0; i < _anim->kSpriteNumbMax; i++) {
 		if (_anim->_sprites[i]._quick && (_anim->_sprites[i]._id != _id) &&
 			((_x + _info._xLength) > _anim->_sprites[i]._x) &&
 			(_x < (_anim->_sprites[i]._x + _anim->_sprites[i]._info._xLength)) &&
 			(_anim->_sprites[i]._y == _y))
-=======
-	for (byte i = 0; i < _tr->kSpriteNumbMax; i++) {
-		if (_tr->_sprites[i]._quick && (_tr->_sprites[i]._id != _id) &&
-			((_x + _info._xLength) > _tr->_sprites[i]._x) &&
-			(_x < (_tr->_sprites[i]._x + _tr->_sprites[i]._info._xLength)) &&
-			(_tr->_sprites[i]._y == _y))
->>>>>>> e6956a99
 				return true;
 	}
 
@@ -378,14 +370,14 @@
 }
 
 Animation::~Animation() {
-	for (byte i = 0; i < kSpriteNumbMax; i++) {
+	for (int16 i = 0; i < kSpriteNumbMax; i++) {
 		if (_sprites[i]._quick)
 			_sprites[i].remove();
 	}
 }
 
 void Animation::loadAnims() {
-	for (byte i = 0; i < kSpriteNumbMax; i++)
+	for (int16 i = 0; i < kSpriteNumbMax; i++)
 		_sprites[i].original();
 }
 
@@ -1212,7 +1204,7 @@
 	for (int i = 0; i < 5; i++)
 		order[i] = -1;
 
-	for (byte i = 0; i < kSpriteNumbMax; i++) {
+	for (int16 i = 0; i < kSpriteNumbMax; i++) {
 		if (_sprites[i]._quick && _sprites[i]._visible)
 			order[i] = i;
 	}
@@ -1247,14 +1239,14 @@
 void Animation::animLink() {
 	if (_vm->_gyro->_dropdownActive | _vm->_gyro->_onToolbar | _vm->_gyro->_seeScroll)
 		return;
-	for (byte i = 0; i < kSpriteNumbMax; i++) {
+	for (int16 i = 0; i < kSpriteNumbMax; i++) {
 		if (_sprites[i]._quick && _sprites[i]._visible)
 			_sprites[i].walk();
 	}
 
 	drawSprites();
 
-	for (byte i = 0; i < kSpriteNumbMax; i++) {
+	for (int16 i = 0; i < kSpriteNumbMax; i++) {
 		if (_sprites[i]._quick && _sprites[i]._callEachStepFl) {
 			switch (_sprites[i]._eachStepProc) {
 			case kProcFollowAvvyY :
@@ -1344,7 +1336,7 @@
 	_vm->_lucerna->exitRoom(_vm->_gyro->_dna._room);
 	_vm->_lucerna->dusk();
 
-	for (byte i = 1; i < kSpriteNumbMax; i++) {
+	for (int16 i = 1; i < kSpriteNumbMax; i++) {
 		if (_sprites[i]._quick)
 			_sprites[i].remove();
 	} // Deallocate sprite
