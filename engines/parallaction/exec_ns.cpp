/* ScummVM - Graphic Adventure Engine
 *
 * ScummVM is the legal property of its developers, whose names
 * are too numerous to list here. Please refer to the COPYRIGHT
 * file distributed with this source distribution.
 *
 * This program is free software; you can redistribute it and/or
 * modify it under the terms of the GNU General Public License
 * as published by the Free Software Foundation; either version 2
 * of the License, or (at your option) any later version.

 * This program is distributed in the hope that it will be useful,
 * but WITHOUT ANY WARRANTY; without even the implied warranty of
 * MERCHANTABILITY or FITNESS FOR A PARTICULAR PURPOSE.  See the
 * GNU General Public License for more details.

 * You should have received a copy of the GNU General Public License
 * along with this program; if not, write to the Free Software
 * Foundation, Inc., 51 Franklin Street, Fifth Floor, Boston, MA 02110-1301, USA.
 *
 * $URL$
 * $Id$
 *
 */

#include "parallaction/exec.h"
#include "parallaction/input.h"
#include "parallaction/parallaction.h"
#include "parallaction/sound.h"


namespace Parallaction {

#define INST_ON							1
#define INST_OFF						2
#define INST_X							3
#define INST_Y							4
#define INST_Z							5
#define INST_F							6
#define INST_LOOP						7
#define INST_ENDLOOP					8
#define INST_SHOW						9
#define INST_INC						10
#define INST_DEC						11
#define INST_SET						12
#define INST_PUT						13
#define INST_CALL						14
#define INST_WAIT						15
#define INST_START						16
#define INST_SOUND						17
#define INST_MOVE						18
#define INST_ENDSCRIPT					19

#define SetOpcodeTable(x) table = &x;

typedef Common::Functor0Mem<void, CommandExec_ns> OpcodeV1;
#define COMMAND_OPCODE(op) table->push_back(new OpcodeV1(this, &CommandExec_ns::cmdOp_##op))
#define DECLARE_COMMAND_OPCODE(op) void CommandExec_ns::cmdOp_##op()

typedef Common::Functor0Mem<void, ProgramExec_ns> OpcodeV2;
#define INSTRUCTION_OPCODE(op) table->push_back(new OpcodeV2(this, &ProgramExec_ns::instOp_##op))
#define DECLARE_INSTRUCTION_OPCODE(op) void ProgramExec_ns::instOp_##op()

extern const char *_instructionNamesRes_ns[];


DECLARE_INSTRUCTION_OPCODE(on) {
	InstructionPtr inst = *_ctxt.inst;

	inst->_a->_flags |= kFlagsActive;
	inst->_a->_flags &= ~kFlagsRemove;
}


DECLARE_INSTRUCTION_OPCODE(off) {
	(*_ctxt.inst)->_a->_flags |= kFlagsRemove;
}


DECLARE_INSTRUCTION_OPCODE(loop) {
	InstructionPtr inst = *_ctxt.inst;

	_ctxt.program->_loopCounter = inst->_opB.getRValue();
	_ctxt.program->_loopStart = _ctxt.ip;
}


DECLARE_INSTRUCTION_OPCODE(endloop) {
	if (--_ctxt.program->_loopCounter > 0) {
		_ctxt.ip = _ctxt.program->_loopStart;
	}
}

DECLARE_INSTRUCTION_OPCODE(inc) {
	InstructionPtr inst = *_ctxt.inst;
	int16 _si = inst->_opB.getRValue();

	if (inst->_flags & kInstMod) {	// mod
		int16 _bx = (_si > 0 ? _si : -_si);
		if (_ctxt.modCounter % _bx != 0) return;

		_si = (_si > 0 ?  1 : -1);
	}

	int16* lvalue = inst->_opA.getLValue();

	if (inst->_index == INST_INC) {
		*lvalue += _si;
	} else {
		*lvalue -= _si;
	}

	if (inst->_opA._flags & kParaLocal) {
		inst->_opA._local->wrap();
	}

}


DECLARE_INSTRUCTION_OPCODE(set) {
	InstructionPtr inst = *_ctxt.inst;

	int16 _si = inst->_opB.getRValue();
	int16 *lvalue = inst->_opA.getLValue();

	*lvalue = _si;

}


DECLARE_INSTRUCTION_OPCODE(put) {
	InstructionPtr inst = *_ctxt.inst;
	Graphics::Surface v18;
	v18.w = inst->_a->width();
	v18.h = inst->_a->height();
	v18.pixels = inst->_a->getFrameData(inst->_a->_frame);

	int16 x = inst->_opA.getRValue();
	int16 y = inst->_opB.getRValue();
	bool mask = (inst->_flags & kInstMaskedPut) == kInstMaskedPut;

	_vm->_gfx->patchBackground(v18, x, y, mask);
}

DECLARE_INSTRUCTION_OPCODE(show) {
	_ctxt.suspend = true;
}

DECLARE_INSTRUCTION_OPCODE(invalid) {
	error("Can't execute invalid opcode %i", (*_ctxt.inst)->_index);
}

DECLARE_INSTRUCTION_OPCODE(call) {
	_vm->callFunction((*_ctxt.inst)->_immediate, 0);
}


DECLARE_INSTRUCTION_OPCODE(wait) {
	if (_engineFlags & kEngineWalking) {
		_ctxt.ip--;
		_ctxt.suspend = true;
	}
}


DECLARE_INSTRUCTION_OPCODE(start) {
	(*_ctxt.inst)->_a->_flags |= (kFlagsActing | kFlagsActive);
}


DECLARE_INSTRUCTION_OPCODE(sound) {
	_vm->_activeZone = (*_ctxt.inst)->_z;
}


DECLARE_INSTRUCTION_OPCODE(move) {
	InstructionPtr inst = (*_ctxt.inst);

	int16 x = inst->_opA.getRValue();
	int16 y = inst->_opB.getRValue();

	_vm->_char.scheduleWalk(x, y);
}

DECLARE_INSTRUCTION_OPCODE(endscript) {
	if ((_ctxt.anim->_flags & kFlagsLooping) == 0) {
		_ctxt.anim->_flags &= ~kFlagsActing;
		_vm->_cmdExec->run(_ctxt.anim->_commands, _ctxt.anim);
		_ctxt.program->_status = kProgramDone;
	}

	_ctxt.ip = _ctxt.program->_instructions.begin();
	_ctxt.suspend = true;
}




DECLARE_COMMAND_OPCODE(invalid) {
	error("Can't execute invalid command '%i'", _ctxt.cmd->_id);
}

DECLARE_COMMAND_OPCODE(set) {
	if (_ctxt.cmd->u._flags & kFlagsGlobal) {
		_ctxt.cmd->u._flags &= ~kFlagsGlobal;
		_commandFlags |= _ctxt.cmd->u._flags;
	} else {
		_vm->setLocationFlags(_ctxt.cmd->u._flags);
	}
}


DECLARE_COMMAND_OPCODE(clear) {
	if (_ctxt.cmd->u._flags & kFlagsGlobal) {
		_ctxt.cmd->u._flags &= ~kFlagsGlobal;
		_commandFlags &= ~_ctxt.cmd->u._flags;
	} else {
		_vm->clearLocationFlags(_ctxt.cmd->u._flags);
	}
}


DECLARE_COMMAND_OPCODE(start) {
	_ctxt.cmd->u._zone->_flags |= kFlagsActing;
}


DECLARE_COMMAND_OPCODE(speak) {
	if ((_ctxt.cmd->u._zone->_type & 0xFFFF) == kZoneSpeak) {
		_vm->enterDialogueMode(_ctxt.cmd->u._zone);
	} else {
		_vm->_activeZone = _ctxt.cmd->u._zone;
	}
}


DECLARE_COMMAND_OPCODE(get) {
	_ctxt.cmd->u._zone->_flags &= ~kFlagsFixed;
	_vm->runZone(_ctxt.cmd->u._zone);
}


DECLARE_COMMAND_OPCODE(location) {
	_vm->scheduleLocationSwitch(_ctxt.cmd->u._string);
}


DECLARE_COMMAND_OPCODE(open) {
	_ctxt.cmd->u._zone->_flags &= ~kFlagsClosed;
	if (_ctxt.cmd->u._zone->u.door->gfxobj) {
		_vm->updateDoor(_ctxt.cmd->u._zone);
	}
}


DECLARE_COMMAND_OPCODE(close) {
	_ctxt.cmd->u._zone->_flags |= kFlagsClosed;
	if (_ctxt.cmd->u._zone->u.door->gfxobj) {
		_vm->updateDoor(_ctxt.cmd->u._zone);
	}
}

void CommandExec_ns::updateGetZone(ZonePtr z, bool visible) {
	if (!z) {
		return;
	}

	if ((z->_type & 0xFFFF) == kZoneGet) {
		_vm->_gfx->showGfxObj(z->u.get->gfxobj, visible);
	}
}

DECLARE_COMMAND_OPCODE(on) {
	ZonePtr z = _ctxt.cmd->u._zone;

	if (z) {
		z->_flags &= ~kFlagsRemove;
		z->_flags |= kFlagsActive;
		updateGetZone(z, true);
	}
}


DECLARE_COMMAND_OPCODE(off) {
	ZonePtr z = _ctxt.cmd->u._zone;

	if (z) {
		_ctxt.cmd->u._zone->_flags |= kFlagsRemove;
		updateGetZone(z, false);
	}
}


DECLARE_COMMAND_OPCODE(call) {
	_vm->callFunction(_ctxt.cmd->u._callable, &_ctxt.z);
}


DECLARE_COMMAND_OPCODE(toggle) {
	if (_ctxt.cmd->u._flags & kFlagsGlobal) {
		_ctxt.cmd->u._flags &= ~kFlagsGlobal;
		_commandFlags ^= _ctxt.cmd->u._flags;
	} else {
		_vm->toggleLocationFlags(_ctxt.cmd->u._flags);
	}
}


DECLARE_COMMAND_OPCODE(drop){
	_vm->dropItem( _ctxt.cmd->u._object );
}


DECLARE_COMMAND_OPCODE(quit) {
	_vm->_quit = true;
	_vm->quitGame();
}


DECLARE_COMMAND_OPCODE(move) {
	_vm->_char.scheduleWalk(_ctxt.cmd->u._move.x, _ctxt.cmd->u._move.y);
}


DECLARE_COMMAND_OPCODE(stop) {
	_ctxt.cmd->u._zone->_flags &= ~kFlagsActing;
}


void Parallaction_ns::drawAnimations() {
	debugC(9, kDebugExec, "Parallaction_ns::drawAnimations()\n");

	uint16 layer = 0;

	for (AnimationList::iterator it = _location._animations.begin(); it != _location._animations.end(); it++) {

		AnimationPtr anim = *it;
		GfxObj *obj = anim->gfxobj;

		// Validation is performed here, so that every animation is affected, instead that only the ones
		// who *own* a script. In fact, some scripts can change values in other animations.
		// The right way to do this would be to enforce validation when any variable is modified from
		// a script.
		anim->validateScriptVars();

		if ((anim->_flags & kFlagsActive) && ((anim->_flags & kFlagsRemove) == 0))   {

			if (anim->_flags & kFlagsNoMasked)
				layer = 3;
			else
				layer = _gfx->_backgroundInfo->getLayer(anim->_top + anim->height());

			if (obj) {
				_gfx->showGfxObj(obj, true);
				obj->frame =  anim->_frame;
				obj->x = anim->_left;
				obj->y = anim->_top;
				obj->z = anim->_z;
				obj->layer = layer;
			}
		}

		if (((anim->_flags & kFlagsActive) == 0) && (anim->_flags & kFlagsRemove))   {
			anim->_flags &= ~kFlagsRemove;
			anim->_oldPos.x = -1000;
		}

		if ((anim->_flags & kFlagsActive) && (anim->_flags & kFlagsRemove))	{
			anim->_flags &= ~kFlagsActive;
			anim->_flags |= kFlagsRemove;
			if (obj) {
				_gfx->showGfxObj(obj, false);
			}
		}
	}

	debugC(9, kDebugExec, "Parallaction_ns::drawAnimations done()\n");

	return;
}

void ProgramExec::runScript(ProgramPtr script, AnimationPtr a) {
	debugC(9, kDebugExec, "runScript(Animation = %s)", a->_name);

	_ctxt.ip = script->_ip;
	_ctxt.anim = a;
	_ctxt.program = script;
	_ctxt.suspend = false;
	_ctxt.modCounter = _modCounter;

	InstructionList::iterator inst;
	for ( ; (a->_flags & kFlagsActing) ; ) {

		inst = _ctxt.ip;
		_ctxt.inst = inst;
		_ctxt.ip++;

		debugC(9, kDebugExec, "inst [%02i] %s\n", (*inst)->_index, _instructionNames[(*inst)->_index - 1]);

		script->_status = kProgramRunning;

		(*_opcodes[(*inst)->_index])();

		if (_ctxt.suspend)
			break;

	}
	script->_ip = _ctxt.ip;

}

void ProgramExec::runScripts(ProgramList::iterator first, ProgramList::iterator last) {
	if (_engineFlags & kEnginePauseJobs) {
		return;
	}

	for (ProgramList::iterator it = first; it != last; it++) {

		AnimationPtr a = (*it)->_anim;

		if (a->_flags & kFlagsCharacter)
			a->_z = a->_top + a->height();

		if ((a->_flags & kFlagsActing) == 0)
			continue;

		runScript(*it, a);

		if (a->_flags & kFlagsCharacter)
			a->_z = a->_top + a->height();
	}

	_modCounter++;

	return;
}

void CommandExec::runList(CommandList::iterator first, CommandList::iterator last) {

	uint32 useFlags = 0;
	bool useLocalFlags;

<<<<<<< HEAD
	CommandList::iterator it = list.begin();
	for ( ; it != list.end(); it++) {

		if (_vm->quit())
=======
	_ctxt.suspend = false;

	for ( ; first != last; first++) {
		if (_engineFlags & kEngineQuit)
>>>>>>> 4f5479ee
			break;

		CommandPtr cmd = *first;

		if (_vm->quit())
			break;
		
		if (cmd->_flagsOn & kFlagsGlobal) {
			useFlags = _commandFlags | kFlagsGlobal;
			useLocalFlags = false;
		} else {
			useFlags = _vm->getLocationFlags();
			useLocalFlags = true;
		}

		bool onMatch = (cmd->_flagsOn & useFlags) == cmd->_flagsOn;
		bool offMatch = (cmd->_flagsOff & ~useFlags) == cmd->_flagsOff;

		debugC(3, kDebugExec, "runCommands[%i] (on: %x, off: %x), (%s = %x)", cmd->_id,  cmd->_flagsOn, cmd->_flagsOff,
			useLocalFlags ? "LOCALFLAGS" : "GLOBALFLAGS", useFlags);

		if (!onMatch || !offMatch) continue;

		_ctxt.z = _execZone;
		_ctxt.cmd = cmd;

		(*_opcodes[cmd->_id])();

		if (_ctxt.suspend) {
			createSuspendList(++first, last);
			return;
		}
	}

}

void CommandExec::run(CommandList& list, ZonePtr z) {
	if (list.size() == 0) {
		debugC(3, kDebugExec, "runCommands: nothing to do");
		return;
	}

	_execZone = z;

	debugC(3, kDebugExec, "runCommands starting");
	runList(list.begin(), list.end());
	debugC(3, kDebugExec, "runCommands completed");
}

void CommandExec::createSuspendList(CommandList::iterator first, CommandList::iterator last) {
	if (first == last) {
		return;
	}

	debugC(3, kDebugExec, "CommandExec::createSuspendList()");

	_suspendedCtxt.valid = true;
	_suspendedCtxt.first = first;
	_suspendedCtxt.last = last;
	_suspendedCtxt.zone = _execZone;
}

void CommandExec::cleanSuspendedList() {
	debugC(3, kDebugExec, "CommandExec::cleanSuspended()");

	_suspendedCtxt.valid = false;
	_suspendedCtxt.first = _suspendedCtxt.last;
	_suspendedCtxt.zone = nullZonePtr;
}

void CommandExec::runSuspended() {
	if (_engineFlags & kEngineWalking) {
		return;
	}

	if (_suspendedCtxt.valid) {
		debugC(3, kDebugExec, "CommandExec::runSuspended()");

		_execZone = _suspendedCtxt.zone;
		runList(_suspendedCtxt.first, _suspendedCtxt.last);
		cleanSuspendedList();
	}
}

CommandExec_ns::CommandExec_ns(Parallaction_ns* vm) : _vm(vm) {

}

CommandExec_ns::~CommandExec_ns() {

}

//
//	ZONE TYPE: EXAMINE
//

void Parallaction::enterCommentMode(ZonePtr z) {
	if (!z) {
		return;
	}

	_commentZone = z;

	ExamineData *data = _commentZone->u.examine;

	if (!data->_description) {
		return;
	}

	// TODO: move this balloons stuff into DialogueManager and BalloonManager
	if (getGameType() == GType_Nippon) {
		int id;
		if (data->_filename) {
			if (data->_cnv == 0) {
				data->_cnv = _disk->loadStatic(data->_filename);
			}

			_gfx->setHalfbriteMode(true);
			_balloonMan->setSingleBalloon(data->_description, 0, 90, 0, 0);
			Common::Rect r;
			data->_cnv->getRect(0, r);
			id = _gfx->setItem(data->_cnv, 140, (_screenHeight - r.height())/2);
			_gfx->setItemFrame(id, 0);
			id = _gfx->setItem(_char._head, 100, 152);
			_gfx->setItemFrame(id, 0);
		} else {
			_balloonMan->setSingleBalloon(data->_description, 140, 10, 0, 0);
			id = _gfx->setItem(_char._talk, 190, 80);
			_gfx->setItemFrame(id, 0);
		}
	} else
	if (getGameType() == GType_BRA) {
		_balloonMan->setSingleBalloon(data->_description, 0, 0, 1, 0);
		int id = _gfx->setItem(_char._talk, 10, 80);
		_gfx->setItemFrame(id, 0);
	}

	_input->_inputMode = Input::kInputModeComment;
}

void Parallaction::exitCommentMode() {
	_input->_inputMode = Input::kInputModeGame;

	hideDialogueStuff();
	_gfx->setHalfbriteMode(false);

	_cmdExec->run(_commentZone->_commands, _commentZone);
	_commentZone = nullZonePtr;
}

void Parallaction::runCommentFrame() {
	if (_input->_inputMode != Input::kInputModeComment) {
		return;
	}

	if (_input->getLastButtonEvent() == kMouseLeftUp) {
		exitCommentMode();
	}
}


uint16 Parallaction::runZone(ZonePtr z) {
	debugC(3, kDebugExec, "runZone (%s)", z->_name);

	uint16 subtype = z->_type & 0xFFFF;

	debugC(3, kDebugExec, "type = %x, object = %x", subtype, (z->_type & 0xFFFF0000) >> 16);
	switch(subtype) {

	case kZoneExamine:
		enterCommentMode(z);
		return 0;

	case kZoneGet:
		if (z->_flags & kFlagsFixed) break;
		if (pickupItem(z) != 0) {
			return 1;
		}
		z->_flags |= kFlagsRemove;
		break;

	case kZoneDoor:
		if (z->_flags & kFlagsLocked) break;
		z->_flags ^= kFlagsClosed;
		updateDoor(z);
		break;

	case kZoneHear:
		_soundMan->playSfx(z->u.hear->_name, z->u.hear->_channel, (z->_flags & kFlagsLooping) == kFlagsLooping);
		break;

	case kZoneSpeak:
		enterDialogueMode(z);
		return 0;
	}

	debugC(3, kDebugExec, "runZone completed");

	_cmdExec->run(z->_commands, z);

	return 0;
}

//
//	ZONE TYPE: DOOR
//
void Parallaction::updateDoor(ZonePtr z) {

	if (z->u.door->gfxobj) {
		uint frame = (z->_flags & kFlagsClosed ? 0 : 1);
//		z->u.door->gfxobj->setFrame(frame);
		z->u.door->gfxobj->frame = frame;
	}

	return;
}



//
//	ZONE TYPE: GET
//

int16 Parallaction::pickupItem(ZonePtr z) {
	int r = addInventoryItem(z->u.get->_icon);
	if (r != -1) {
		_gfx->showGfxObj(z->u.get->gfxobj, false);
	}

	return (r == -1);
}



ZonePtr Parallaction::hitZone(uint32 type, uint16 x, uint16 y) {
//	printf("hitZone(%i, %i, %i)", type, x, y);

	uint16 _di = y;
	uint16 _si = x;

	for (ZoneList::iterator it = _location._zones.begin(); it != _location._zones.end(); it++) {
//		printf("Zone name: %s", z->_name);

		ZonePtr z = *it;

		if (z->_flags & kFlagsRemove) continue;

		Common::Rect r;
		z->getRect(r);
		r.right++;		// adjust border because Common::Rect doesn't include bottom-right edge
		r.bottom++;

		r.grow(-1);		// allows some tolerance for mouse click

		if (!r.contains(_si, _di)) {

			// out of Zone, so look for special values
			if ((z->_left == -2) || (z->_left == -3)) {

				// WORKAROUND: this huge condition is needed because we made TypeData a collection of structs
				// instead of an union. So, merge->_obj1 and get->_icon were just aliases in the original engine,
				// but we need to check it separately here. The same workaround is applied in freeZones.
				if ((((z->_type & 0xFFFF) == kZoneMerge) && (((_si == z->u.merge->_obj1) && (_di == z->u.merge->_obj2)) || ((_si == z->u.merge->_obj2) && (_di == z->u.merge->_obj1)))) ||
					(((z->_type & 0xFFFF) == kZoneGet) && ((_si == z->u.get->_icon) || (_di == z->u.get->_icon)))) {

					// special Zone
					if ((type == 0) && ((z->_type & 0xFFFF0000) == 0))
						return z;
					if (z->_type == type)
						return z;
					if ((z->_type & 0xFFFF0000) == type)
						return z;

				}
			}

			if (z->_left != -1)
				continue;
			if (_si < _char._ani->_left)
				continue;
			if (_si > (_char._ani->_left + _char._ani->width()))
				continue;
			if (_di < _char._ani->_top)
				continue;
			if (_di > (_char._ani->_top + _char._ani->height()))
				continue;

		}

		// normal Zone
		if ((type == 0) && ((z->_type & 0xFFFF0000) == 0))
			return z;
		if (z->_type == type)
			return z;
		if ((z->_type & 0xFFFF0000) == type)
			return z;

	}


	int16 _a, _b, _c, _d, _e, _f;
	for (AnimationList::iterator ait = _location._animations.begin(); ait != _location._animations.end(); ait++) {

		AnimationPtr a = *ait;

		_a = (a->_flags & kFlagsActive) ? 1 : 0;															   // _a: active Animation
		_e = ((_si >= a->_left + a->width()) || (_si <= a->_left)) ? 0 : 1;		// _e: horizontal range
		_f = ((_di >= a->_top + a->height()) || (_di <= a->_top)) ? 0 : 1;		// _f: vertical range

		_b = ((type != 0) || (a->_type == kZoneYou)) ? 0 : 1;										 // _b: (no type specified) AND (Animation is not the character)
		_c = (a->_type & 0xFFFF0000) ? 0 : 1;															// _c: Animation is not an object
		_d = ((a->_type & 0xFFFF0000) != type) ? 0 : 1;													// _d: Animation is an object of the same type

		if ((_a != 0 && _e != 0 && _f != 0) && ((_b != 0 && _c != 0) || (a->_type == type) || (_d != 0))) {

			return a;

		}

	}

	return nullZonePtr;
}


void CommandExec_ns::init() {
	Common::Array<const Opcode*> *table = 0;

	SetOpcodeTable(_opcodes);
	COMMAND_OPCODE(invalid);
	COMMAND_OPCODE(set);
	COMMAND_OPCODE(clear);
	COMMAND_OPCODE(start);
	COMMAND_OPCODE(speak);
	COMMAND_OPCODE(get);
	COMMAND_OPCODE(location);
	COMMAND_OPCODE(open);
	COMMAND_OPCODE(close);
	COMMAND_OPCODE(on);
	COMMAND_OPCODE(off);
	COMMAND_OPCODE(call);
	COMMAND_OPCODE(toggle);
	COMMAND_OPCODE(drop);
	COMMAND_OPCODE(quit);
	COMMAND_OPCODE(move);
	COMMAND_OPCODE(stop);
}

void ProgramExec_ns::init() {

	Common::Array<const Opcode*> *table = 0;

	SetOpcodeTable(_opcodes);
	INSTRUCTION_OPCODE(invalid);
	INSTRUCTION_OPCODE(on);
	INSTRUCTION_OPCODE(off);
	INSTRUCTION_OPCODE(set);		// x
	INSTRUCTION_OPCODE(set);		// y
	INSTRUCTION_OPCODE(set);		// z
	INSTRUCTION_OPCODE(set);		// f
	INSTRUCTION_OPCODE(loop);
	INSTRUCTION_OPCODE(endloop);
	INSTRUCTION_OPCODE(show);
	INSTRUCTION_OPCODE(inc);
	INSTRUCTION_OPCODE(inc);		// dec
	INSTRUCTION_OPCODE(set);
	INSTRUCTION_OPCODE(put);
	INSTRUCTION_OPCODE(call);
	INSTRUCTION_OPCODE(wait);
	INSTRUCTION_OPCODE(start);
	INSTRUCTION_OPCODE(sound);
	INSTRUCTION_OPCODE(move);
	INSTRUCTION_OPCODE(endscript);

}

ProgramExec_ns::ProgramExec_ns(Parallaction_ns *vm) : _vm(vm) {
	_instructionNames = _instructionNamesRes_ns;
}

ProgramExec_ns::~ProgramExec_ns() {
}

}	// namespace Parallaction<|MERGE_RESOLUTION|>--- conflicted
+++ resolved
@@ -440,17 +440,11 @@
 	uint32 useFlags = 0;
 	bool useLocalFlags;
 
-<<<<<<< HEAD
-	CommandList::iterator it = list.begin();
-	for ( ; it != list.end(); it++) {
+	_ctxt.suspend = false;
+
+	for ( ; first != last; first++) {
 
 		if (_vm->quit())
-=======
-	_ctxt.suspend = false;
-
-	for ( ; first != last; first++) {
-		if (_engineFlags & kEngineQuit)
->>>>>>> 4f5479ee
 			break;
 
 		CommandPtr cmd = *first;
