/* ScummVM - Graphic Adventure Engine
 *
 * ScummVM is the legal property of its developers, whose names
 * are too numerous to list here. Please refer to the COPYRIGHT
 * file distributed with this source distribution.
 *
 * This program is free software; you can redistribute it and/or
 * modify it under the terms of the GNU General Public License
 * as published by the Free Software Foundation; either version 2
 * of the License, or (at your option) any later version.

 * This program is distributed in the hope that it will be useful,
 * but WITHOUT ANY WARRANTY; without even the implied warranty of
 * MERCHANTABILITY or FITNESS FOR A PARTICULAR PURPOSE.  See the
 * GNU General Public License for more details.

 * You should have received a copy of the GNU General Public License
 * along with this program; if not, write to the Free Software
 * Foundation, Inc., 51 Franklin Street, Fifth Floor, Boston, MA 02110-1301, USA.
 *
 * $URL$
 * $Id$
 *
 */

#include "common/stack.h"
#include "common/system.h"

#include "sci/sci.h"
#include "sci/engine/state.h"
#include "sci/graphics/screen.h"
#include "sci/graphics/palette.h"
#include "sci/graphics/coordadjuster.h"
#include "sci/graphics/ports.h"
#include "sci/graphics/picture.h"

namespace Sci {

GfxPicture::GfxPicture(ResourceManager *resMan, GfxCoordAdjuster *coordAdjuster, GfxPorts *ports, GfxScreen *screen, GfxPalette *palette, GuiResourceId resourceId, bool EGAdrawingVisualize)
	: _resMan(resMan), _coordAdjuster(coordAdjuster), _ports(ports), _screen(screen), _palette(palette), _resourceId(resourceId), _EGAdrawingVisualize(EGAdrawingVisualize) {
	assert(resourceId != -1);
	initData(resourceId);
}

GfxPicture::~GfxPicture() {
	_resMan->unlockResource(_resource);
}

void GfxPicture::initData(GuiResourceId resourceId) {
	_resource = _resMan->findResource(ResourceId(kResourceTypePic, resourceId), true);
	if (!_resource) {
		error("picture resource %d not found", resourceId);
	}
}

GuiResourceId GfxPicture::getResourceId() {
	return _resourceId;
}

// differentiation between various picture formats can NOT get done using sci-version checks.
//  Games like PQ1 use the "old" vector data picture format, but are actually SCI1.1
//  We should leave this that way to decide the format on-the-fly instead of hardcoding it in any way
void GfxPicture::draw(int16 animationNr, bool mirroredFlag, bool addToFlag, int16 EGApaletteNo) {
	uint16 headerSize;

	_animationNr = animationNr;
	_mirroredFlag = mirroredFlag;
	_addToFlag = addToFlag;
	_EGApaletteNo = EGApaletteNo;
	_priority = 0;

	headerSize = READ_LE_UINT16(_resource->data);
	switch (headerSize) {
	case 0x26: // SCI 1.1 VGA picture
<<<<<<< HEAD
=======
		_resourceType = SCI_PICTURE_TYPE_SCI11;
>>>>>>> fffec23a
		drawSci11Vga();
		break;
#ifdef ENABLE_SCI32
	case 0x0e: // SCI32 VGA picture
<<<<<<< HEAD
		drawSci32Vga();
=======
		_resourceType = SCI_PICTURE_TYPE_SCI32;
		//drawSci32Vga();
>>>>>>> fffec23a
		break;
#endif
	default:
		// VGA, EGA or Amiga vector data
		drawVectorData(_resource->data, _resource->size);
	}
}

void GfxPicture::reset() {
	int16 x, y;
	for (y = _ports->getPort()->top; y < _screen->getHeight(); y++) {
		for (x = 0; x < _screen->getWidth(); x++) {
			_screen->putPixel(x, y, GFX_SCREEN_MASK_ALL, 255, 0, 0);
		}
	}
}

void GfxPicture::drawSci11Vga() {
	byte *inbuffer = _resource->data;
	int size = _resource->size;
	int priorityBandsCount = inbuffer[3];
	int has_cel = inbuffer[4];
	int vector_dataPos = READ_LE_UINT32(inbuffer + 16);
	int vector_size = size - vector_dataPos;
	int palette_data_ptr = READ_LE_UINT32(inbuffer + 28);
	int cel_headerPos = READ_LE_UINT32(inbuffer + 32);
	int cel_RlePos = READ_LE_UINT32(inbuffer + cel_headerPos + 24);
	int cel_LiteralPos = READ_LE_UINT32(inbuffer + cel_headerPos + 28);
	Palette palette;

	// Header
	// [headerSize:WORD] [unknown:BYTE] [priorityBandCount:BYTE] [hasCel:BYTE] [unknown:BYTE]
	// [unknown:WORD] [unknown:WORD] [unknown:WORD] [unknown:WORD] [unknown:WORD]
	// Offset 16
	// [vectorDataOffset:DWORD] [unknown:DWORD] [unknown:DWORD] [paletteDataOffset:DWORD]
	// Offset 32
	// [celHeaderOffset:DWORD] [unknown:DWORD]
	// [priorityBandData:WORD] * priorityBandCount
	// [priority:BYTE] [unknown:BYTE]

	// Create palette and set it
	_palette->createFromData(inbuffer + palette_data_ptr, size - palette_data_ptr, &palette);
	_palette->set(&palette, true);

	// priority bands are supposed to be 14 for sci1.1 pictures
	assert(priorityBandsCount == 14);

	if (_addToFlag) {
		_priority = inbuffer[40 + priorityBandsCount * 2] & 0xF;
	}

	// display Cel-data
<<<<<<< HEAD
	if (has_cel) {
		drawCelData(inbuffer, size, cel_headerPos, cel_RlePos, cel_LiteralPos, 0, 0, false);
	}
=======
	if (has_cel)
		drawCelData(inbuffer, size, cel_headerPos, cel_RlePos, cel_LiteralPos, 0, 0, 0);
>>>>>>> fffec23a

	// process vector data
	drawVectorData(inbuffer + vector_dataPos, vector_size);

	// Set priority band information
	_ports->priorityBandsInitSci11(inbuffer + 40);
}

#ifdef ENABLE_SCI32
int16 GfxPicture::getSci32celCount() {
	byte *inbuffer = _resource->data;
	return inbuffer[2];
}

int16 GfxPicture::getSci32celY(int16 celNo) {
	byte *inbuffer = _resource->data;
	int header_size = READ_LE_UINT16(inbuffer);
	int cel_headerPos = header_size + 42 * celNo;
	return READ_LE_UINT16(inbuffer + cel_headerPos + 40);
}

int16 GfxPicture::getSci32celX(int16 celNo) {
	byte *inbuffer = _resource->data;
	int header_size = READ_LE_UINT16(inbuffer);
	int cel_headerPos = header_size + 42 * celNo;
	return READ_LE_UINT16(inbuffer + cel_headerPos + 38);
}

int16 GfxPicture::getSci32celWidth(int16 celNo) {
	byte *inbuffer = _resource->data;
	int header_size = READ_LE_UINT16(inbuffer);
	int cel_headerPos = header_size + 42 * celNo;
	return READ_LE_UINT16(inbuffer + cel_headerPos + 0);
}

int16 GfxPicture::getSci32celPriority(int16 celNo) {
	byte *inbuffer = _resource->data;
	int header_size = READ_LE_UINT16(inbuffer);
	int cel_headerPos = header_size + 42 * celNo;
	return READ_LE_UINT16(inbuffer + cel_headerPos + 36);
}

void GfxPicture::drawSci32Vga(int16 celNo, int16 drawX, int16 drawY, int16 pictureX, bool mirrored) {
	byte *inbuffer = _resource->data;
	int size = _resource->size;
	int header_size = READ_LE_UINT16(inbuffer);
	int palette_data_ptr = READ_LE_UINT16(inbuffer + 6);
//	int celCount = inbuffer[2];
	int cel_headerPos = header_size;
	int cel_RlePos, cel_LiteralPos;
	Palette palette;

	// HACK
	_mirroredFlag = mirrored;
	_addToFlag = false;

	if (celNo == 0) {
		// Create palette and set it
		_palette->createFromData(inbuffer + palette_data_ptr, size - palette_data_ptr, &palette);
		_palette->set(&palette, true);
	}

<<<<<<< HEAD
	while (celCount > 0) {
		cel_RlePos = READ_LE_UINT32(inbuffer + cel_headerPos + 24);
		cel_LiteralPos = READ_LE_UINT32(inbuffer + cel_headerPos + 28);
		cel_relXpos = READ_LE_UINT16(inbuffer + cel_headerPos + 38);
		cel_relYpos = READ_LE_UINT16(inbuffer + cel_headerPos + 40);
		drawCelData(inbuffer, size, cel_headerPos, cel_RlePos, cel_LiteralPos, cel_relXpos, cel_relYpos, true);
		cel_headerPos += 42;
		celCount--;
=======
	// Header
	// [headerSize:WORD] [celCount:BYTE] [Unknown:BYTE] [Unknown:WORD] [paletteOffset:DWORD] [Unknown:DWORD]
	// cel-header follow afterwards, each is 42 bytes
	// Cel-Header
	// [width:WORD] [height:WORD] [displaceX:WORD] [displaceY:WORD] [clearColor:BYTE] [compressed:BYTE]
	//  offset 10-23 is unknown
	// [rleOffset:DWORD] [literalOffset:DWORD] [Unknown:WORD] [Unknown:WORD] [priority:WORD] [relativeXpos:WORD] [relativeYpos:WORD]

	cel_headerPos += 42 * celNo;

	if (mirrored) {
		// switch around relativeXpos
		Common::Rect displayArea = _coordAdjuster->pictureGetDisplayArea();
		drawX = displayArea.width() - drawX - READ_LE_UINT16(inbuffer + cel_headerPos + 0);
>>>>>>> fffec23a
	}

	cel_RlePos = READ_LE_UINT32(inbuffer + cel_headerPos + 24);
	cel_LiteralPos = READ_LE_UINT32(inbuffer + cel_headerPos + 28);

	drawCelData(inbuffer, size, cel_headerPos, cel_RlePos, cel_LiteralPos, drawX, drawY, pictureX);
	cel_headerPos += 42;
}
#endif

<<<<<<< HEAD
void GfxPicture::drawCelData(byte *inbuffer, int size, int headerPos, int rlePos, int literalPos, int16 callerX, int16 callerY, bool hasSci32Header) {
=======
void GfxPicture::drawCelData(byte *inbuffer, int size, int headerPos, int rlePos, int literalPos, int16 drawX, int16 drawY, int16 pictureX) {
>>>>>>> fffec23a
	byte *celBitmap = NULL;
	byte *ptr = NULL;
	byte *headerPtr = inbuffer + headerPos;
	byte *rlePtr = inbuffer + rlePos;
	byte *literalPtr = inbuffer + literalPos;
	uint16 width = READ_LE_UINT16(headerPtr + 0);
	uint16 height = READ_LE_UINT16(headerPtr + 2);
	int16 displaceX, displaceY;
	byte priority = _addToFlag ? _priority : 0;
	byte clearColor;
	bool compression = true;
	byte curByte, runLength;
	int16 y, lastY, x, leftX, rightX;
	int pixelNr, pixelCount;

#ifdef ENABLE_SCI32
	if (!hasSci32Header) {
#endif
		displaceX = (signed char)headerPtr[4];
		displaceY = (unsigned char)headerPtr[5];
		clearColor = headerPtr[6];
#ifdef ENABLE_SCI32
	} else {
		displaceX = READ_LE_UINT16(headerPtr + 4); // probably signed?!?
		displaceY = READ_LE_UINT16(headerPtr + 6); // probably signed?!?
		clearColor = headerPtr[8];
		if (headerPtr[9] == 0)
			compression = false;
	}
#endif

	if (displaceX || displaceY)
		error("unsupported embedded cel-data in picture");

	pixelCount = width * height;
	celBitmap = new byte[pixelCount];
	if (!celBitmap)
		error("Unable to allocate temporary memory for picture drawing");

	if (compression) {
		// We will unpack cel-data into a temporary buffer and then plot it to screen
		//  That needs to be done cause a mirrored picture may be requested
		memset(celBitmap, clearColor, pixelCount);
		pixelNr = 0;
		ptr = celBitmap;
		if (literalPos == 0) {
			// decompression for data that has only one stream (vecor embedded view data)
			switch (_resMan->getViewType()) {
			case kViewEga:
				while (pixelNr < pixelCount) {
					curByte = *rlePtr++;
					runLength = curByte >> 4;
					memset(ptr + pixelNr, curByte & 0x0F, MIN<uint16>(runLength, pixelCount - pixelNr));
					pixelNr += runLength;
				}
				break;
			case kViewVga:
			case kViewVga11:
				while (pixelNr < pixelCount) {
					curByte = *rlePtr++;
					runLength = curByte & 0x3F;
					switch (curByte & 0xC0) {
					case 0: // copy bytes as-is
						while (runLength-- && pixelNr < pixelCount)
							ptr[pixelNr++] = *rlePtr++;
						break;
					case 0x80: // fill with color
						memset(ptr + pixelNr, *rlePtr++, MIN<uint16>(runLength, pixelCount - pixelNr));
						pixelNr += runLength;
						break;
					case 0xC0: // fill with transparent
						pixelNr += runLength;
						break;
					}
				}
				break;
			case kViewAmiga:
				while (pixelNr < pixelCount) {
					curByte = *rlePtr++;
					if (curByte & 0x07) { // fill with color
						runLength = curByte & 0x07;
						curByte = curByte >> 3;
						while (runLength-- && pixelNr < pixelCount) {
							ptr[pixelNr++] = curByte;
						}
					} else { // fill with transparent
						runLength = curByte >> 3;
						pixelNr += runLength;
					}
				}
				break;

			default:
				error("Unsupported picture viewtype");
			}
		} else {
			// decompression for data that has two separate streams (probably SCI 1.1 picture)
			while (pixelNr < pixelCount) {
				curByte = *rlePtr++;
				runLength = curByte & 0x3F;
				switch (curByte & 0xC0) {
				case 0: // copy bytes as-is
					while (runLength-- && pixelNr < pixelCount)
						ptr[pixelNr++] = *literalPtr++;
					break;
				case 0x80: // fill with color
					memset(ptr + pixelNr, *literalPtr++, MIN<uint16>(runLength, pixelCount - pixelNr));
					pixelNr += runLength;
					break;
				case 0xC0: // fill with transparent
					pixelNr += runLength;
					break;
				}
			}
		}
	} else {
		// No compression (some SCI32 pictures)
		memcpy(celBitmap, rlePtr, pixelCount);
	}

	Common::Rect displayArea = _coordAdjuster->pictureGetDisplayArea();

	uint16 skipCelBitmapPixels = 0;
	int16 displayWidth = width;
	if (pictureX) {
		// scroll position for picture active, we need to adjust drawX accordingly
		drawX -= pictureX;
		if (drawX < 0) {
			skipCelBitmapPixels = -drawX;
			displayWidth -= skipCelBitmapPixels;
			drawX = 0;
		}
	}

	if (displayWidth > 0) {
		y = displayArea.top + drawY;
		lastY = MIN<int16>(height + y, displayArea.bottom);
		leftX = displayArea.left + drawX;
		rightX = MIN<int16>(displayWidth + leftX, displayArea.right);

		uint16 sourcePixelSkipPerRow = 0;
		if (width > rightX - leftX)
			sourcePixelSkipPerRow = width - (rightX - leftX);

		// Change clearcolor to white, if we dont add to an existing picture. That way we will paint everything on screen
		//  but white and that wont matter because the screen is supposed to be already white. It seems that most (if not all)
		//  SCI1.1 games use color 0 as transparency and SCI1 games use color 255 as transparency. Sierra SCI seems to paint
		//  the whole data to screen and wont skip over transparent pixels. So this will actually make it work like Sierra
		if (!_addToFlag)
			clearColor = _screen->getColorWhite();

		byte drawMask = priority == 255 ? GFX_SCREEN_MASK_VISUAL : GFX_SCREEN_MASK_VISUAL | GFX_SCREEN_MASK_PRIORITY;

		ptr = celBitmap;
		ptr += skipCelBitmapPixels;
		if (!_mirroredFlag) {
			// Draw bitmap to screen
			x = leftX;
			while (y < lastY) {
				curByte = *ptr++;
				if ((curByte != clearColor) && (priority >= _screen->getPriority(x, y)))
					_screen->putPixel(x, y, drawMask, curByte, priority, 0);

				x++;

				if (x >= rightX) {
					ptr += sourcePixelSkipPerRow;
					x = leftX;
					y++;
				}
			}
		} else {
			// Draw bitmap to screen (mirrored)
			x = rightX - 1;
			while (y < lastY) {
				curByte = *ptr++;
				if ((curByte != clearColor) && (priority >= _screen->getPriority(x, y)))
					_screen->putPixel(x, y, drawMask, curByte, priority, 0);
			
				if (x == leftX) {
					ptr += sourcePixelSkipPerRow;
					x = rightX;
					y++;
				}

				x--;
			}
		}
	}

	delete[] celBitmap;
}

enum {
	PIC_OP_SET_COLOR = 0xf0,
	PIC_OP_DISABLE_VISUAL = 0xf1,
	PIC_OP_SET_PRIORITY = 0xf2,
	PIC_OP_DISABLE_PRIORITY = 0xf3,
	PIC_OP_SHORT_PATTERNS = 0xf4,
	PIC_OP_MEDIUM_LINES = 0xf5,
	PIC_OP_LONG_LINES = 0xf6,
	PIC_OP_SHORT_LINES = 0xf7,
	PIC_OP_FILL = 0xf8,
	PIC_OP_SET_PATTERN = 0xf9,
	PIC_OP_ABSOLUTE_PATTERN = 0xfa,
	PIC_OP_SET_CONTROL = 0xfb,
	PIC_OP_DISABLE_CONTROL = 0xfc,
	PIC_OP_MEDIUM_PATTERNS = 0xfd,
	PIC_OP_OPX = 0xfe,
	PIC_OP_TERMINATE = 0xff
};
#define PIC_OP_FIRST PIC_OP_SET_COLOR

enum {
	PIC_OPX_EGA_SET_PALETTE_ENTRIES = 0,
	PIC_OPX_EGA_SET_PALETTE = 1,
	PIC_OPX_EGA_MONO0 = 2,
	PIC_OPX_EGA_MONO1 = 3,
	PIC_OPX_EGA_MONO2 = 4,
	PIC_OPX_EGA_MONO3 = 5,
	PIC_OPX_EGA_MONO4 = 6,
	PIC_OPX_EGA_EMBEDDED_VIEW = 7,
	PIC_OPX_EGA_SET_PRIORITY_TABLE = 8
};

enum {
	PIC_OPX_VGA_SET_PALETTE_ENTRIES = 0,
	PIC_OPX_VGA_EMBEDDED_VIEW = 1,
	PIC_OPX_VGA_SET_PALETTE = 2,
	PIC_OPX_VGA_PRIORITY_TABLE_EQDIST = 3,
	PIC_OPX_VGA_PRIORITY_TABLE_EXPLICIT = 4
};

#define PIC_EGAPALETTE_COUNT 4
#define PIC_EGAPALETTE_SIZE  40
#define PIC_EGAPALETTE_TOTALSIZE PIC_EGAPALETTE_COUNT*PIC_EGAPALETTE_SIZE
#define PIC_EGAPRIORITY_SIZE PIC_EGAPALETTE_SIZE

static const byte vector_defaultEGApalette[PIC_EGAPALETTE_SIZE] = {
	0x00, 0x11, 0x22, 0x33, 0x44, 0x55, 0x66, 0x77,
	0x88, 0x99, 0xaa, 0xbb, 0xcc, 0xdd, 0xee, 0x88,
	0x88, 0x01, 0x02, 0x03, 0x04, 0x05, 0x06, 0x88,
	0x88, 0xf9, 0xfa, 0xfb, 0xfc, 0xfd, 0xfe, 0xff,
	0x08, 0x91, 0x2a, 0x3b, 0x4c, 0x5d, 0x6e, 0x88
};

static const byte vector_defaultEGApriority[PIC_EGAPRIORITY_SIZE] = {
	0x00, 0x01, 0x02, 0x03, 0x04, 0x05, 0x06, 0x07,
	0x08, 0x09, 0x0a, 0x0b, 0x0c, 0x0d, 0x0e, 0x0f,
	0x00, 0x01, 0x02, 0x03, 0x04, 0x05, 0x06, 0x07,
	0x08, 0x09, 0x0a, 0x0b, 0x0c, 0x0d, 0x0e, 0x0f,
	0x00, 0x01, 0x02, 0x03, 0x04, 0x05, 0x06, 0x07
};

void GfxPicture::drawVectorData(byte *data, int dataSize) {
	byte pic_op;
	byte pic_color = _screen->getColorDefaultVectorData();
	byte pic_priority = 255, pic_control = 255;
	int16 x = 0, y = 0, oldx, oldy;
	byte EGApalettes[PIC_EGAPALETTE_TOTALSIZE] = {0};
	byte *EGApalette = &EGApalettes[_EGApaletteNo * PIC_EGAPALETTE_SIZE];
	byte EGApriority[PIC_EGAPRIORITY_SIZE] = {0};
	bool isEGA = false;
	int curPos = 0;
	uint16 size;
	byte pixel;
	int i;
	Palette palette;
	int16 pattern_Code = 0, pattern_Texture = 0;
	bool icemanDrawFix = false;

	memset(&palette, 0, sizeof(palette));

	if (_EGApaletteNo >= PIC_EGAPALETTE_COUNT)
		_EGApaletteNo = 0;

	if (_resMan->getViewType() == kViewEga) {
		isEGA = true;
		// setup default mapping tables
		for (i = 0; i < PIC_EGAPALETTE_TOTALSIZE; i += PIC_EGAPALETTE_SIZE)
			memcpy(&EGApalettes[i], &vector_defaultEGApalette, sizeof(vector_defaultEGApalette));
		memcpy(&EGApriority, &vector_defaultEGApriority, sizeof(vector_defaultEGApriority));

		if (g_sci->getGameId() == GID_ICEMAN) {
			// WORKAROUND: we remove certain visual&priority lines in underwater rooms of iceman, when not dithering the
			//              picture. Normally those lines aren't shown, because they share the same color as the dithered
			//              fill color combination. When not dithering, those lines would appear and get distracting.
			if ((_screen->getUnditherState()) && ((_resourceId >= 53 && _resourceId <= 58) || (_resourceId == 61)))
				icemanDrawFix = true;
		}
	}

	// Drawing
	while (curPos < dataSize) {
		//warning("%X at %d", data[curPos], curPos);
		switch (pic_op = data[curPos++]) {
		case PIC_OP_SET_COLOR:
			pic_color = data[curPos++];
			if (isEGA) {
				pic_color = EGApalette[pic_color];
				pic_color ^= pic_color << 4;
			}
			break;
		case PIC_OP_DISABLE_VISUAL:
			pic_color = 0xFF;
			break;

		case PIC_OP_SET_PRIORITY:
			pic_priority = data[curPos++] & 0x0F;
			if (isEGA) {
				pic_priority = EGApriority[pic_priority];
			}
			break;
		case PIC_OP_DISABLE_PRIORITY:
			pic_priority = 255;
			break;

		case PIC_OP_SET_CONTROL:
			pic_control = data[curPos++] & 0x0F;
			break;
		case PIC_OP_DISABLE_CONTROL:
			pic_control = 255;
			break;

		case PIC_OP_SHORT_LINES: // short line
			vectorGetAbsCoords(data, curPos, x, y);
			while (vectorIsNonOpcode(data[curPos])) {
				oldx = x; oldy = y;
				vectorGetRelCoords(data, curPos, x, y);
				Common::Point startPoint(oldx, oldy);
				Common::Point endPoint(x, y);
				_ports->offsetLine(startPoint, endPoint);
				_screen->drawLine(startPoint, endPoint, pic_color, pic_priority, pic_control);
			}
			break;
		case PIC_OP_MEDIUM_LINES: // medium line
			vectorGetAbsCoords(data, curPos, x, y);
			if (icemanDrawFix) {
				// WORKAROUND: remove certain lines in iceman ffs. see above
				if ((pic_color == 1) && (pic_priority == 14)) {
					if ((y < 100) || (!(y & 1))) {
						pic_color = 255;
						pic_priority = 255;
					}
				}
			}
			while (vectorIsNonOpcode(data[curPos])) {
				oldx = x; oldy = y;
				vectorGetRelCoordsMed(data, curPos, x, y);
				Common::Point startPoint(oldx, oldy);
				Common::Point endPoint(x, y);
				_ports->offsetLine(startPoint, endPoint);
				_screen->drawLine(startPoint, endPoint, pic_color, pic_priority, pic_control);
			}
			break;
		case PIC_OP_LONG_LINES: // long line
			vectorGetAbsCoords(data, curPos, x, y);
			while (vectorIsNonOpcode(data[curPos])) {
				oldx = x; oldy = y;
				vectorGetAbsCoords(data, curPos, x, y);
				Common::Point startPoint(oldx, oldy);
				Common::Point endPoint(x, y);
				_ports->offsetLine(startPoint, endPoint);
				_screen->drawLine(startPoint, endPoint, pic_color, pic_priority, pic_control);
			}
			break;

		case PIC_OP_FILL: //fill
			while (vectorIsNonOpcode(data[curPos])) {
				vectorGetAbsCoords(data, curPos, x, y);
				vectorFloodFill(x, y, pic_color, pic_priority, pic_control);
			}
			break;

		case PIC_OP_SET_PATTERN:
<<<<<<< HEAD
=======
			if (_resourceType >= SCI_PICTURE_TYPE_SCI11) {
				if (g_sci->getGameId() == GID_SQ4) {
					// WORKAROUND: For SQ4 / for some pictures handle this like a terminator
					//  This picture includes garbage data, first a set pattern w/o parameter and then short pattern
					//  I guess that garbage is a left over from the sq4-floppy (sci1) to sq4-cd (sci1.1) conversion
					switch (_resourceId) {
					case 35:
					case 381:
					case 376:
						return;
					default:
						break;
					}
				}
				error("pic-operation set pattern inside sci1.1+ vector data");
			}
>>>>>>> fffec23a
			pattern_Code = data[curPos++];
			break;
		case PIC_OP_SHORT_PATTERNS:
			vectorGetPatternTexture(data, curPos, pattern_Code, pattern_Texture);
			vectorGetAbsCoords(data, curPos, x, y);
			vectorPattern(x, y, pic_color, pic_priority, pic_control, pattern_Code, pattern_Texture);
			while (vectorIsNonOpcode(data[curPos])) {
				vectorGetPatternTexture(data, curPos, pattern_Code, pattern_Texture);
				vectorGetRelCoords(data, curPos, x, y);
				vectorPattern(x, y, pic_color, pic_priority, pic_control, pattern_Code, pattern_Texture);
			}
			break;
		case PIC_OP_MEDIUM_PATTERNS:
			vectorGetPatternTexture(data, curPos, pattern_Code, pattern_Texture);
			vectorGetAbsCoords(data, curPos, x, y);
			vectorPattern(x, y, pic_color, pic_priority, pic_control, pattern_Code, pattern_Texture);
			while (vectorIsNonOpcode(data[curPos])) {
				vectorGetPatternTexture(data, curPos, pattern_Code, pattern_Texture);
				vectorGetRelCoordsMed(data, curPos, x, y);
				vectorPattern(x, y, pic_color, pic_priority, pic_control, pattern_Code, pattern_Texture);
			}
			break;
		case PIC_OP_ABSOLUTE_PATTERN:
			while (vectorIsNonOpcode(data[curPos])) {
				vectorGetPatternTexture(data, curPos, pattern_Code, pattern_Texture);
				vectorGetAbsCoords(data, curPos, x, y);
				vectorPattern(x, y, pic_color, pic_priority, pic_control, pattern_Code, pattern_Texture);
			}
			break;

		case PIC_OP_OPX: // Extended functions
			if (isEGA) {
				switch (pic_op = data[curPos++]) {
				case PIC_OPX_EGA_SET_PALETTE_ENTRIES:
					while (vectorIsNonOpcode(data[curPos])) {
						pixel = data[curPos++];
						if (pixel >= PIC_EGAPALETTE_TOTALSIZE) {
							error("picture trying to write to invalid EGA-palette");
						}
						EGApalettes[pixel] = data[curPos++];
					}
					break;
				case PIC_OPX_EGA_SET_PALETTE:
					pixel = data[curPos++];
					if (pixel >= PIC_EGAPALETTE_COUNT) {
						error("picture trying to write to invalid palette %d", (int)pixel);
					}
					pixel *= PIC_EGAPALETTE_SIZE;
					for (i = 0; i < PIC_EGAPALETTE_SIZE; i++) {
						EGApalettes[pixel + i] = data[curPos++];
					}
					break;
				case PIC_OPX_EGA_MONO0:
					curPos += 41;
					break;
				case PIC_OPX_EGA_MONO1:
				case PIC_OPX_EGA_MONO3:
					curPos++;
					break;
				case PIC_OPX_EGA_MONO2:
				case PIC_OPX_EGA_MONO4:
					break;
				case PIC_OPX_EGA_EMBEDDED_VIEW:
					vectorGetAbsCoordsNoMirror(data, curPos, x, y);
					size = READ_LE_UINT16(data + curPos); curPos += 2;
					_priority = pic_priority; // set global priority so the cel gets drawn using current priority as well
<<<<<<< HEAD
					drawCelData(data, _resource->size, curPos, curPos + 8, 0, x, y, false);
=======
					drawCelData(data, _resource->size, curPos, curPos + 8, 0, x, y, 0);
>>>>>>> fffec23a
					curPos += size;
					break;
				case PIC_OPX_EGA_SET_PRIORITY_TABLE:
					_ports->priorityBandsInit(data + curPos);
					curPos += 14;
					break;
				default:
					error("Unsupported sci1 extended pic-operation %X", pic_op);
				}
			} else {
				switch (pic_op = data[curPos++]) {
				case PIC_OPX_VGA_SET_PALETTE_ENTRIES:
					while (vectorIsNonOpcode(data[curPos])) {
						curPos++; // skip commands
					}
					break;
				case PIC_OPX_VGA_SET_PALETTE:
					if (_resMan->isAmiga32color()) {
						if ((data[curPos] == 0x00) && (data[curPos + 1] == 0x01) && ((data[curPos + 32] & 0xF0) != 0xF0)) {
							// Left-Over VGA palette, we simply ignore it
							curPos += 256 + 4 + 1024;
						} else {
							// Setting half of the amiga palette
							_palette->modifyAmigaPalette(&data[curPos]);
							curPos += 32;
						}
					} else {
						curPos += 256 + 4; // Skip over mapping and timestamp
						for (i = 0; i < 256; i++) {
							palette.colors[i].used = data[curPos++];
							palette.colors[i].r = data[curPos++]; palette.colors[i].g = data[curPos++]; palette.colors[i].b = data[curPos++];
						}
						_palette->set(&palette, true);
					}
					break;
				case PIC_OPX_VGA_EMBEDDED_VIEW: // draw cel
					vectorGetAbsCoordsNoMirror(data, curPos, x, y);
					size = READ_LE_UINT16(data + curPos); curPos += 2;
					_priority = pic_priority; // set global priority so the cel gets drawn using current priority as well
<<<<<<< HEAD
					if (pic_priority == 255)
						_priority = 0; // if priority not set, use priority 0
					drawCelData(data, _resource->size, curPos, curPos + 8, 0, x, y, false);
=======
					drawCelData(data, _resource->size, curPos, curPos + 8, 0, x, y, 0);
>>>>>>> fffec23a
					curPos += size;
					break;
				case PIC_OPX_VGA_PRIORITY_TABLE_EQDIST:
					_ports->priorityBandsInit(-1, READ_LE_UINT16(data + curPos), READ_LE_UINT16(data + curPos + 2));
					curPos += 4;
					break;
				case PIC_OPX_VGA_PRIORITY_TABLE_EXPLICIT:
					_ports->priorityBandsInit(data + curPos);
					curPos += 14;
					break;
				default:
					error("Unsupported sci1 extended pic-operation %X", pic_op);
				}
			}
			break;
		case PIC_OP_TERMINATE:
			_priority = pic_priority;
			// Dithering EGA pictures
			if (isEGA) {
				_screen->dither(_addToFlag);
			}
			return;
		default:
			error("Unsupported pic-operation %X", pic_op);
		}
		if ((_EGAdrawingVisualize) && (isEGA)) {
			_screen->copyToScreen();
			g_system->updateScreen();
			g_system->delayMillis(10);
		}
	}
	error("picture vector data without terminator");
}

bool GfxPicture::vectorIsNonOpcode(byte pixel) {
	if (pixel >= PIC_OP_FIRST)
		return false;
	return true;
}

void GfxPicture::vectorGetAbsCoords(byte *data, int &curPos, int16 &x, int16 &y) {
	byte pixel = data[curPos++];
	x = data[curPos++] + ((pixel & 0xF0) << 4);
	y = data[curPos++] + ((pixel & 0x0F) << 8);
	if (_mirroredFlag) x = 319 - x;
}

void GfxPicture::vectorGetAbsCoordsNoMirror(byte *data, int &curPos, int16 &x, int16 &y) {
	byte pixel = data[curPos++];
	x = data[curPos++] + ((pixel & 0xF0) << 4);
	y = data[curPos++] + ((pixel & 0x0F) << 8);
}

void GfxPicture::vectorGetRelCoords(byte *data, int &curPos, int16 &x, int16 &y) {
	byte pixel = data[curPos++];
	if (pixel & 0x80) {
		x -= ((pixel >> 4) & 7) * (_mirroredFlag ? -1 : 1);
	} else {
		x += (pixel >> 4) * (_mirroredFlag ? -1 : 1);
	}
	if (pixel & 0x08) {
		y -= (pixel & 7);
	} else {
		y += (pixel & 7);
	}
}

void GfxPicture::vectorGetRelCoordsMed(byte *data, int &curPos, int16 &x, int16 &y) {
	byte pixel = data[curPos++];
	if (pixel & 0x80) {
		y -= (pixel & 0x7F);
	} else {
		y += pixel;
	}
	pixel = data[curPos++];
	if (pixel & 0x80) {
		x -= (128 - (pixel & 0x7F)) * (_mirroredFlag ? -1 : 1);
	} else {
		x += pixel * (_mirroredFlag ? -1 : 1);
	}
}

void GfxPicture::vectorGetPatternTexture(byte *data, int &curPos, int16 pattern_Code, int16 &pattern_Texture) {
	if (pattern_Code & SCI_PATTERN_CODE_USE_TEXTURE) {
		pattern_Texture = (data[curPos++] >> 1) & 0x7f;
	}
}

// Do not replace w/ some generic code. This algo really needs to behave exactly as the one from sierra
void GfxPicture::vectorFloodFill(int16 x, int16 y, byte color, byte priority, byte control) {
	Port *curPort = _ports->getPort();
	Common::Stack<Common::Point> stack;
	Common::Point p, p1;
	byte screenMask = _screen->getDrawingMask(color, priority, control);
	byte matchedMask, matchMask;
	int16 w, e, a_set, b_set;

	p.x = x + curPort->left;
	p.y = y + curPort->top;
	stack.push(p);

	byte searchColor = _screen->getVisual(p.x, p.y);
	byte searchPriority = _screen->getPriority(p.x, p.y);
	byte searchControl = _screen->getControl(p.x, p.y);

	// This logic was taken directly from sierra sci, floodfill will get aborted on various occations
	if (screenMask & GFX_SCREEN_MASK_VISUAL) {
		if ((color == _screen->getColorWhite()) || (searchColor != _screen->getColorWhite()))
			return;
	} else if (screenMask & GFX_SCREEN_MASK_PRIORITY) {
		if ((priority == 0) || (searchPriority != 0))
			return;
	} else if (screenMask & GFX_SCREEN_MASK_CONTROL) {
		if ((control == 0) || (searchControl != 0))
			return;
	}

	// Now remove screens, that already got the right color/priority/control
	if ((screenMask & GFX_SCREEN_MASK_VISUAL) && (searchColor == color))
		screenMask ^= GFX_SCREEN_MASK_VISUAL;
	if ((screenMask & GFX_SCREEN_MASK_PRIORITY) && (searchPriority == priority))
		screenMask ^= GFX_SCREEN_MASK_PRIORITY;
	if ((screenMask & GFX_SCREEN_MASK_CONTROL) && (searchControl == control))
		screenMask ^= GFX_SCREEN_MASK_CONTROL;

	// Exit, if no screens left
	if (!screenMask)
		return;

	if (screenMask & GFX_SCREEN_MASK_VISUAL) {
		matchMask = GFX_SCREEN_MASK_VISUAL;
	} else if (screenMask & GFX_SCREEN_MASK_PRIORITY) {
		matchMask = GFX_SCREEN_MASK_PRIORITY;
	} else {
		matchMask = GFX_SCREEN_MASK_CONTROL;
	}

	// hard borders for filling
	int l = curPort->rect.left + curPort->left;
	int t = curPort->rect.top + curPort->top;
	int r = curPort->rect.right + curPort->left - 1;
	int b = curPort->rect.bottom + curPort->top - 1;
	while (stack.size()) {
		p = stack.pop();
		if ((matchedMask = _screen->isFillMatch(p.x, p.y, matchMask, searchColor, searchPriority, searchControl)) == 0) // already filled
			continue;
		_screen->putPixel(p.x, p.y, screenMask, color, priority, control);
		w = p.x;
		e = p.x;
		// moving west and east pointers as long as there is a matching color to fill
		while (w > l && (matchedMask = _screen->isFillMatch(w - 1, p.y, matchMask, searchColor, searchPriority, searchControl)))
			_screen->putPixel(--w, p.y, screenMask, color, priority, control);
		while (e < r && (matchedMask = _screen->isFillMatch(e + 1, p.y, matchMask, searchColor, searchPriority, searchControl)))
			_screen->putPixel(++e, p.y, screenMask, color, priority, control);
		// checking lines above and below for possible flood targets
		a_set = b_set = 0;
		while (w <= e) {
			if (p.y > t && (matchedMask = _screen->isFillMatch(w, p.y - 1, matchMask, searchColor, searchPriority, searchControl))) { // one line above
				if (a_set == 0) {
					p1.x = w;
					p1.y = p.y - 1;
					stack.push(p1);
					a_set = 1;
				}
			} else
				a_set = 0;

			if (p.y < b && (matchedMask = _screen->isFillMatch(w, p.y + 1, matchMask, searchColor, searchPriority, searchControl))) { // one line below
				if (b_set == 0) {
					p1.x = w;
					p1.y = p.y + 1;
					stack.push(p1);
					b_set = 1;
				}
			} else
				b_set = 0;
			w++;
		}
	}
}

// Bitmap for drawing sierra circles
static const byte vectorPatternCircles[8][30] = {
	{ 0x01 },
	{ 0x72, 0x02 },
	{ 0xCE, 0xF7, 0x7D, 0x0E },
	{ 0x1C, 0x3E, 0x7F, 0x7F, 0x7F, 0x3E, 0x1C, 0x00 },
	{ 0x38, 0xF8, 0xF3, 0xDF, 0x7F, 0xFF, 0xFD, 0xF7, 0x9F, 0x3F, 0x38 },
	{ 0x70, 0xC0, 0x1F, 0xFE, 0xE3, 0x3F, 0xFF, 0xF7, 0x7F, 0xFF, 0xE7, 0x3F, 0xFE, 0xC3, 0x1F, 0xF8, 0x00 },
	{ 0xF0, 0x01, 0xFF, 0xE1, 0xFF, 0xF8, 0x3F, 0xFF, 0xDF, 0xFF, 0xF7, 0xFF, 0xFD, 0x7F, 0xFF, 0x9F, 0xFF,
		0xE3, 0xFF, 0xF0, 0x1F, 0xF0, 0x01 },
	{ 0xE0, 0x03, 0xF8, 0x0F, 0xFC, 0x1F, 0xFE, 0x3F, 0xFE, 0x3F, 0xFF, 0x7F, 0xFF, 0x7F, 0xFF, 0x7F, 0xFF,
		0x7F, 0xFF, 0x7F, 0xFE, 0x3F, 0xFE, 0x3F, 0xFC, 0x1F, 0xF8, 0x0F, 0xE0, 0x03 }
//  { 0x01 };
//	{ 0x03, 0x03, 0x03 },
//	{ 0x02, 0x07, 0x07, 0x07, 0x02 },
//	{ 0x06, 0x06, 0x0F, 0x0F, 0x0F, 0x06, 0x06 },
//	{ 0x04, 0x0E, 0x1F, 0x1F, 0x1F, 0x1F, 0x1F, 0x0E, 0x04 },
//	{ 0x0C, 0x1E, 0x1E, 0x1E, 0x3F, 0x3F, 0x3F, 0x1E, 0x1E, 0x1E, 0x0C },
//	{ 0x1C, 0x3E, 0x3E, 0x3E, 0x7F, 0x7F, 0x7F, 0x7F, 0x7F, 0x3E, 0x3E, 0x3E, 0x1C },
//	{ 0x18, 0x3C, 0x7E, 0x7E, 0x7E, 0xFF, 0xFF, 0xFF, 0xFF, 0xFF, 0x7E, 0x7E, 0x7E, 0x3C, 0x18 }
};

// TODO: perhaps this is a better way to set the s_patternTextures array below?
//  in that case one would need to adjust bits of secondary table. Bit 256 is ignored by original interpreter
#if 0
static const byte patternTextures[32 * 2] = {
	0x04, 0x29, 0x40, 0x24, 0x09, 0x41, 0x25, 0x45,
	0x41, 0x90, 0x50, 0x44, 0x48, 0x08, 0x42, 0x28,
	0x89, 0x52, 0x89, 0x88, 0x10, 0x48, 0xA4, 0x08,
	0x44, 0x15, 0x28, 0x24, 0x00, 0x0A, 0x24, 0x20,
	// Now the table is actually duplicated, so we won't need to wrap around
	0x04, 0x29, 0x40, 0x24, 0x09, 0x41, 0x25, 0x45,
	0x41, 0x90, 0x50, 0x44, 0x48, 0x08, 0x42, 0x28,
	0x89, 0x52, 0x89, 0x88, 0x10, 0x48, 0xA4, 0x08,
	0x44, 0x15, 0x28, 0x24, 0x00, 0x0A, 0x24, 0x20,
};
#endif

// This table is bitwise upwards (from bit0 to bit7), sierras original table went down the bits (bit7 to bit0)
//  this was done to simplify things, so we can just run through the table w/o worrying too much about clipping
static const bool vectorPatternTextures[32 * 8 * 2] = {
	false, false,  true, false, false, false, false, false, // 0x04
	 true, false, false,  true, false,  true, false, false, // 0x29
	false, false, false, false, false, false,  true, false, // 0x40
	false, false,  true, false, false,  true, false, false, // 0x24
	 true, false, false,  true, false, false, false, false, // 0x09
	 true, false, false, false, false, false,  true, false, // 0x41
	 true, false,  true, false, false,  true, false, false, // 0x25
	 true, false,  true, false, false, false,  true, false, // 0x45
	 true, false, false, false, false, false,  true, false, // 0x41
	false, false, false, false,  true, false, false,  true, // 0x90
	false, false, false, false,  true, false,  true, false, // 0x50
	false, false,  true, false, false, false,  true, false, // 0x44
	false, false, false,  true, false, false,  true, false, // 0x48
	false, false, false,  true, false, false, false, false, // 0x08
	false,  true, false, false, false, false,  true, false, // 0x42
	false, false, false,  true, false,  true, false, false, // 0x28
	 true, false, false,  true, false, false, false,  true, // 0x89
	false,  true, false, false,  true, false,  true, false, // 0x52
	 true, false, false,  true, false, false, false,  true, // 0x89
	false, false, false,  true, false, false, false,  true, // 0x88
	false, false, false, false,  true, false, false, false, // 0x10
	false, false, false,  true, false, false,  true, false, // 0x48
	false, false,  true, false, false,  true, false,  true, // 0xA4
	false, false, false,  true, false, false, false, false, // 0x08
	false, false,  true, false, false, false,  true, false, // 0x44
	 true, false,  true, false,  true, false, false, false, // 0x15
	false, false, false,  true, false,  true, false, false, // 0x28
	false, false,  true, false, false,  true, false, false, // 0x24
	false, false, false, false, false, false, false, false, // 0x00
	false,  true, false,  true, false, false, false, false, // 0x0A
	false, false,  true, false, false,  true, false, false, // 0x24
	false, false, false, false, false,  true, false,        // 0x20 (last bit is not mentioned cause original interpreter also ignores that bit)
	// Now the table is actually duplicated, so we won't need to wrap around
	false, false,  true, false, false, false, false, false, // 0x04
	 true, false, false,  true, false,  true, false, false, // 0x29
	false, false, false, false, false, false,  true, false, // 0x40
	false, false,  true, false, false,  true, false, false, // 0x24
	 true, false, false,  true, false, false, false, false, // 0x09
	 true, false, false, false, false, false,  true, false, // 0x41
	 true, false,  true, false, false,  true, false, false, // 0x25
	 true, false,  true, false, false, false,  true, false, // 0x45
	 true, false, false, false, false, false,  true, false, // 0x41
	false, false, false, false,  true, false, false,  true, // 0x90
	false, false, false, false,  true, false,  true, false, // 0x50
	false, false,  true, false, false, false,  true, false, // 0x44
	false, false, false,  true, false, false,  true, false, // 0x48
	false, false, false,  true, false, false, false, false, // 0x08
	false,  true, false, false, false, false,  true, false, // 0x42
	false, false, false,  true, false,  true, false, false, // 0x28
	 true, false, false,  true, false, false, false,  true, // 0x89
	false,  true, false, false,  true, false,  true, false, // 0x52
	 true, false, false,  true, false, false, false,  true, // 0x89
	false, false, false,  true, false, false, false,  true, // 0x88
	false, false, false, false,  true, false, false, false, // 0x10
	false, false, false,  true, false, false,  true, false, // 0x48
	false, false,  true, false, false,  true, false,  true, // 0xA4
	false, false, false,  true, false, false, false, false, // 0x08
	false, false,  true, false, false, false,  true, false, // 0x44
	 true, false,  true, false,  true, false, false, false, // 0x15
	false, false, false,  true, false,  true, false, false, // 0x28
	false, false,  true, false, false,  true, false, false, // 0x24
	false, false, false, false, false, false, false, false, // 0x00
	false,  true, false,  true, false, false, false, false, // 0x0A
	false, false,  true, false, false,  true, false, false, // 0x24
	false, false, false, false, false,  true, false,        // 0x20 (last bit is not mentioned cause original interpreter also ignores that bit)
};

// Bit offsets into pattern_textures
static const byte vectorPatternTextureOffset[128] = {
	0x00, 0x18, 0x30, 0xc4, 0xdc, 0x65, 0xeb, 0x48,
	0x60, 0xbd, 0x89, 0x05, 0x0a, 0xf4, 0x7d, 0x7d,
	0x85, 0xb0, 0x8e, 0x95, 0x1f, 0x22, 0x0d, 0xdf,
	0x2a, 0x78, 0xd5, 0x73, 0x1c, 0xb4, 0x40, 0xa1,
	0xb9, 0x3c, 0xca, 0x58, 0x92, 0x34, 0xcc, 0xce,
	0xd7, 0x42, 0x90, 0x0f, 0x8b, 0x7f, 0x32, 0xed,
	0x5c, 0x9d, 0xc8, 0x99, 0xad, 0x4e, 0x56, 0xa6,
	0xf7, 0x68, 0xb7, 0x25, 0x82, 0x37, 0x3a, 0x51,
	0x69, 0x26, 0x38, 0x52, 0x9e, 0x9a, 0x4f, 0xa7,
	0x43, 0x10, 0x80, 0xee, 0x3d, 0x59, 0x35, 0xcf,
	0x79, 0x74, 0xb5, 0xa2, 0xb1, 0x96, 0x23, 0xe0,
	0xbe, 0x05, 0xf5, 0x6e, 0x19, 0xc5, 0x66, 0x49,
	0xf0, 0xd1, 0x54, 0xa9, 0x70, 0x4b, 0xa4, 0xe2,
	0xe6, 0xe5, 0xab, 0xe4, 0xd2, 0xaa, 0x4c, 0xe3,
	0x06, 0x6f, 0xc6, 0x4a, 0xa4, 0x75, 0x97, 0xe1
};

void GfxPicture::vectorPatternBox(Common::Rect box, byte color, byte prio, byte control) {
	byte flag = _screen->getDrawingMask(color, prio, control);
	int y, x;

	for (y = box.top; y < box.bottom; y++) {
		for (x = box.left; x < box.right; x++) {
			_screen->putPixel(x, y, flag, color, prio, control);
		}
	}
}

void GfxPicture::vectorPatternTexturedBox(Common::Rect box, byte color, byte prio, byte control, byte texture) {
	byte flag = _screen->getDrawingMask(color, prio, control);
	const bool *textureData = &vectorPatternTextures[vectorPatternTextureOffset[texture]];
	int y, x;

	for (y = box.top; y < box.bottom; y++) {
		for (x = box.left; x < box.right; x++) {
			if (*textureData) {
				_screen->putPixel(x, y, flag, color, prio, control);
			}
			textureData++;
		}
	}
}

void GfxPicture::vectorPatternCircle(Common::Rect box, byte size, byte color, byte prio, byte control) {
	byte flag = _screen->getDrawingMask(color, prio, control);
	const byte *circleData = vectorPatternCircles[size];
	byte bitmap = *circleData;
	byte bitNo = 0;
	int y, x;

	for (y = box.top; y < box.bottom; y++) {
		for (x = box.left; x < box.right; x++) {
			if (bitmap & 1) {
				_screen->putPixel(x, y, flag, color, prio, control);
			}
			bitNo++;
			if (bitNo == 8) {
				circleData++; bitmap = *circleData; bitNo = 0;
			} else {
				bitmap = bitmap >> 1;
			}
		}
	}
}

void GfxPicture::vectorPatternTexturedCircle(Common::Rect box, byte size, byte color, byte prio, byte control, byte texture) {
	byte flag = _screen->getDrawingMask(color, prio, control);
	const byte *circleData = vectorPatternCircles[size];
	byte bitmap = *circleData;
	byte bitNo = 0;
	const bool *textureData = &vectorPatternTextures[vectorPatternTextureOffset[texture]];
	int y, x;

	for (y = box.top; y < box.bottom; y++) {
		for (x = box.left; x < box.right; x++) {
			if (bitmap & 1) {
				if (*textureData) {
					_screen->putPixel(x, y, flag, color, prio, control);
				}
				textureData++;
			}
			bitNo++;
			if (bitNo == 8) {
				circleData++; bitmap = *circleData; bitNo = 0;
			} else {
				bitmap = bitmap >> 1;
			}
		}
	}
}

void GfxPicture::vectorPattern(int16 x, int16 y, byte color, byte priority, byte control, byte code, byte texture) {
	byte size = code & SCI_PATTERN_CODE_PENSIZE;
	Common::Rect rect;

	// We need to adjust the given coordinates, because the ones given us do not define upper left but somewhat middle
	y -= size; if (y < 0) y = 0;
	x -= size; if (x < 0) x = 0;

	rect.top = y; rect.left = x;
	rect.setHeight((size*2)+1); rect.setWidth((size*2)+2);
	_ports->offsetRect(rect);
	rect.clip(_screen->getWidth(), _screen->getHeight());

	if (code & SCI_PATTERN_CODE_RECTANGLE) {
		// Rectangle
		if (code & SCI_PATTERN_CODE_USE_TEXTURE) {
			vectorPatternTexturedBox(rect, color, priority, control, texture);
		} else {
			vectorPatternBox(rect, color, priority, control);
		}

	} else {
		// Circle
		if (code & SCI_PATTERN_CODE_USE_TEXTURE) {
			vectorPatternTexturedCircle(rect, size, color, priority, control, texture);
		} else {
			vectorPatternCircle(rect, size, color, priority, control);
		}
	}
}

} // End of namespace Sci<|MERGE_RESOLUTION|>--- conflicted
+++ resolved
@@ -72,24 +72,18 @@
 	headerSize = READ_LE_UINT16(_resource->data);
 	switch (headerSize) {
 	case 0x26: // SCI 1.1 VGA picture
-<<<<<<< HEAD
-=======
 		_resourceType = SCI_PICTURE_TYPE_SCI11;
->>>>>>> fffec23a
 		drawSci11Vga();
 		break;
 #ifdef ENABLE_SCI32
 	case 0x0e: // SCI32 VGA picture
-<<<<<<< HEAD
-		drawSci32Vga();
-=======
 		_resourceType = SCI_PICTURE_TYPE_SCI32;
 		//drawSci32Vga();
->>>>>>> fffec23a
 		break;
 #endif
 	default:
 		// VGA, EGA or Amiga vector data
+		_resourceType = SCI_PICTURE_TYPE_REGULAR;
 		drawVectorData(_resource->data, _resource->size);
 	}
 }
@@ -138,14 +132,8 @@
 	}
 
 	// display Cel-data
-<<<<<<< HEAD
-	if (has_cel) {
-		drawCelData(inbuffer, size, cel_headerPos, cel_RlePos, cel_LiteralPos, 0, 0, false);
-	}
-=======
 	if (has_cel)
 		drawCelData(inbuffer, size, cel_headerPos, cel_RlePos, cel_LiteralPos, 0, 0, 0);
->>>>>>> fffec23a
 
 	// process vector data
 	drawVectorData(inbuffer + vector_dataPos, vector_size);
@@ -201,6 +189,7 @@
 	// HACK
 	_mirroredFlag = mirrored;
 	_addToFlag = false;
+	_resourceType = SCI_PICTURE_TYPE_SCI32;
 
 	if (celNo == 0) {
 		// Create palette and set it
@@ -208,16 +197,6 @@
 		_palette->set(&palette, true);
 	}
 
-<<<<<<< HEAD
-	while (celCount > 0) {
-		cel_RlePos = READ_LE_UINT32(inbuffer + cel_headerPos + 24);
-		cel_LiteralPos = READ_LE_UINT32(inbuffer + cel_headerPos + 28);
-		cel_relXpos = READ_LE_UINT16(inbuffer + cel_headerPos + 38);
-		cel_relYpos = READ_LE_UINT16(inbuffer + cel_headerPos + 40);
-		drawCelData(inbuffer, size, cel_headerPos, cel_RlePos, cel_LiteralPos, cel_relXpos, cel_relYpos, true);
-		cel_headerPos += 42;
-		celCount--;
-=======
 	// Header
 	// [headerSize:WORD] [celCount:BYTE] [Unknown:BYTE] [Unknown:WORD] [paletteOffset:DWORD] [Unknown:DWORD]
 	// cel-header follow afterwards, each is 42 bytes
@@ -232,7 +211,6 @@
 		// switch around relativeXpos
 		Common::Rect displayArea = _coordAdjuster->pictureGetDisplayArea();
 		drawX = displayArea.width() - drawX - READ_LE_UINT16(inbuffer + cel_headerPos + 0);
->>>>>>> fffec23a
 	}
 
 	cel_RlePos = READ_LE_UINT32(inbuffer + cel_headerPos + 24);
@@ -243,11 +221,7 @@
 }
 #endif
 
-<<<<<<< HEAD
-void GfxPicture::drawCelData(byte *inbuffer, int size, int headerPos, int rlePos, int literalPos, int16 callerX, int16 callerY, bool hasSci32Header) {
-=======
 void GfxPicture::drawCelData(byte *inbuffer, int size, int headerPos, int rlePos, int literalPos, int16 drawX, int16 drawY, int16 pictureX) {
->>>>>>> fffec23a
 	byte *celBitmap = NULL;
 	byte *ptr = NULL;
 	byte *headerPtr = inbuffer + headerPos;
@@ -264,11 +238,16 @@
 	int pixelNr, pixelCount;
 
 #ifdef ENABLE_SCI32
-	if (!hasSci32Header) {
+	if (_resourceType != SCI_PICTURE_TYPE_SCI32) {
 #endif
 		displaceX = (signed char)headerPtr[4];
 		displaceY = (unsigned char)headerPtr[5];
-		clearColor = headerPtr[6];
+		if (_resourceType == SCI_PICTURE_TYPE_SCI11) {
+			// SCI1.1 uses hardcoded clearcolor for pictures, even if cel header specifies otherwise
+			clearColor = _screen->getColorWhite();
+		} else {
+			clearColor = headerPtr[6];
+		}
 #ifdef ENABLE_SCI32
 	} else {
 		displaceX = READ_LE_UINT16(headerPtr + 4); // probably signed?!?
@@ -622,9 +601,9 @@
 			}
 			break;
 
+		// Pattern opcodes are handled in sierra sci1.1+ as actual NOPs and normally they definitely should not occur
+		//  inside picture data for such games
 		case PIC_OP_SET_PATTERN:
-<<<<<<< HEAD
-=======
 			if (_resourceType >= SCI_PICTURE_TYPE_SCI11) {
 				if (g_sci->getGameId() == GID_SQ4) {
 					// WORKAROUND: For SQ4 / for some pictures handle this like a terminator
@@ -641,10 +620,11 @@
 				}
 				error("pic-operation set pattern inside sci1.1+ vector data");
 			}
->>>>>>> fffec23a
 			pattern_Code = data[curPos++];
 			break;
 		case PIC_OP_SHORT_PATTERNS:
+			if (_resourceType >= SCI_PICTURE_TYPE_SCI11)
+				error("pic-operation short pattern inside sci1.1+ vector data");
 			vectorGetPatternTexture(data, curPos, pattern_Code, pattern_Texture);
 			vectorGetAbsCoords(data, curPos, x, y);
 			vectorPattern(x, y, pic_color, pic_priority, pic_control, pattern_Code, pattern_Texture);
@@ -655,6 +635,8 @@
 			}
 			break;
 		case PIC_OP_MEDIUM_PATTERNS:
+			if (_resourceType >= SCI_PICTURE_TYPE_SCI11)
+				error("pic-operation medium pattern inside sci1.1+ vector data");
 			vectorGetPatternTexture(data, curPos, pattern_Code, pattern_Texture);
 			vectorGetAbsCoords(data, curPos, x, y);
 			vectorPattern(x, y, pic_color, pic_priority, pic_control, pattern_Code, pattern_Texture);
@@ -665,6 +647,8 @@
 			}
 			break;
 		case PIC_OP_ABSOLUTE_PATTERN:
+			if (_resourceType >= SCI_PICTURE_TYPE_SCI11)
+				error("pic-operation absolute pattern inside sci1.1+ vector data");
 			while (vectorIsNonOpcode(data[curPos])) {
 				vectorGetPatternTexture(data, curPos, pattern_Code, pattern_Texture);
 				vectorGetAbsCoords(data, curPos, x, y);
@@ -708,11 +692,7 @@
 					vectorGetAbsCoordsNoMirror(data, curPos, x, y);
 					size = READ_LE_UINT16(data + curPos); curPos += 2;
 					_priority = pic_priority; // set global priority so the cel gets drawn using current priority as well
-<<<<<<< HEAD
-					drawCelData(data, _resource->size, curPos, curPos + 8, 0, x, y, false);
-=======
 					drawCelData(data, _resource->size, curPos, curPos + 8, 0, x, y, 0);
->>>>>>> fffec23a
 					curPos += size;
 					break;
 				case PIC_OPX_EGA_SET_PRIORITY_TABLE:
@@ -752,13 +732,7 @@
 					vectorGetAbsCoordsNoMirror(data, curPos, x, y);
 					size = READ_LE_UINT16(data + curPos); curPos += 2;
 					_priority = pic_priority; // set global priority so the cel gets drawn using current priority as well
-<<<<<<< HEAD
-					if (pic_priority == 255)
-						_priority = 0; // if priority not set, use priority 0
-					drawCelData(data, _resource->size, curPos, curPos + 8, 0, x, y, false);
-=======
 					drawCelData(data, _resource->size, curPos, curPos + 8, 0, x, y, 0);
->>>>>>> fffec23a
 					curPos += size;
 					break;
 				case PIC_OPX_VGA_PRIORITY_TABLE_EQDIST:
