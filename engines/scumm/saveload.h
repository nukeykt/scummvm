--- conflicted
+++ resolved
@@ -50,11 +50,7 @@
  * only saves/loads those which are valid for the version of the savegame
  * which is being loaded/saved currently.
  */
-<<<<<<< HEAD
-#define CURRENT_VER 78
-=======
 #define CURRENT_VER 79
->>>>>>> 4af0cfbd
 
 /**
  * An auxillary macro, used to specify savegame versions. We use this instead
