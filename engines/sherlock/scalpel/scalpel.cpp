--- conflicted
+++ resolved
@@ -390,7 +390,6 @@
 	_flags[3] = true;		// Turn on Alley
 	_flags[39] = true;		// Turn on Baker Street
 
-<<<<<<< HEAD
 	// Add some more files to the cache
 	_res->addToCache("portrait.lib");
 	_res->addToCache("sequence.txt");
@@ -398,17 +397,12 @@
 	_res->addToCache("snd.snd");
 	_res->addToCache("title.snd");
 
-	// Load the map co-ordinates for each scene and sequence data
-	_map->loadPoints(NUM_PLACES, &MAP_X[0], &MAP_Y[0], &MAP_TRANSLATE[0]);
-	_map->loadSequences(3, &MAP_SEQUENCES[0][0]);
-=======
 	if (!isDemo()) {
 		// Load the map co-ordinates for each scene and sequence data
 		_map->loadPoints(NUM_PLACES, &MAP_X[0], &MAP_Y[0], &MAP_TRANSLATE[0]);
 		_map->loadSequences(3, &MAP_SEQUENCES[0][0]);
 		_map->_oldCharPoint = BAKER_ST_EXTERIOR;
 	}
->>>>>>> 2db07a9d
 
 	// Load the inventory
 	loadInventory();
@@ -596,9 +590,9 @@
 			_screen->transBlitFrom(creditsImages[1], Common::Point(10, 400 - idx), false, 0);
 
 		// Don't show credit text on the top and bottom ten rows of the screen
-		_screen->blitFrom(_screen->_backBuffer1, Common::Point(0, 0), Common::Rect(0, 0, _screen->w, 10));
-		_screen->blitFrom(_screen->_backBuffer1, Common::Point(0, _screen->h - 10),
-			Common::Rect(0, _screen->h - 10, _screen->w, _screen->h));
+		_screen->blitFrom(_screen->_backBuffer1, Common::Point(0, 0), Common::Rect(0, 0, _screen->w(), 10));
+		_screen->blitFrom(_screen->_backBuffer1, Common::Point(0, _screen->h() - 10),
+			Common::Rect(0, _screen->h() - 10, _screen->w(), _screen->h()));
 
 		_events->delay(100);
 	}
